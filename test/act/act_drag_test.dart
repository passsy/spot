import 'package:flutter_test/flutter_test.dart';
import 'package:spot/spot.dart';

<<<<<<< HEAD
import '../timeline/drag/drag_until_visible_test_widget.dart';

void main() {
  group('Drag Events', () {
    testWidgets('Finds widget after dragging', (tester) async {
      timeline.mode = TimelineMode.live;
=======
import '../widgets/drag_until_visible_test_widget.dart';

void main() {
  group('Drag Events', () {
    testWidgets('Finds widget after dragging down', (tester) async {
      await tester.pumpWidget(
        const DragUntilVisibleTestWidget(),
      );

      final firstItem = spotText('Item at index: 3', exact: true)..existsOnce();
      final secondItem = spotText('Item at index: 27', exact: true)
        ..doesNotExist();
      await act.dragUntilVisible(
        dragStart: firstItem,
        dragTarget: secondItem,
        maxIteration: 30,
        moveStep: const Offset(0, -100),
      );
      secondItem.existsOnce();
    });

    testWidgets('Finds widgets after dragging down and up', (tester) async {
>>>>>>> 803f39d1
      await tester.pumpWidget(
        const DragUntilVisibleTestWidget(),
      );

      final firstItem = spotText('Item at index: 3', exact: true)..existsOnce();
      final secondItem = spotText('Item at index: 27', exact: true)
        ..doesNotExist();
      await act.dragUntilVisible(
        dragStart: firstItem,
        dragTarget: secondItem,
        maxIteration: 30,
        moveStep: const Offset(0, -100),
      );
      secondItem.existsOnce();
      firstItem.doesNotExist();
      await tester.pumpAndSettle();
      await act.dragUntilVisible(
        dragStart: secondItem,
        dragTarget: firstItem,
        moveStep: const Offset(0, 100),
      );
      await tester.pumpAndSettle();
      firstItem.existsOnce();
      secondItem.doesNotExist();
    });

    testWidgets('Throws TestFailure if not found', (tester) async {
      await tester.pumpWidget(
        const DragUntilVisibleTestWidget(),
      );

      final firstItem = spotText('Item at index: 3', exact: true)..existsOnce();
      final secondItem = spotText('Item at index: 27', exact: true)
        ..doesNotExist();

      const expectedErrorMessage =
          'Widget with text with text "Item at index: 27" is not visible after dragging 10 times and a total dragged offset of Offset(0.0, -1000.0).';

      await expectLater(
        () => act.dragUntilVisible(
          dragStart: firstItem,
          dragTarget: secondItem,
          maxIteration: 10,
          moveStep: const Offset(0, -100),
        ),
        throwsA(
          isA<TestFailure>().having(
            (error) => error.message,
            'message',
            expectedErrorMessage,
          ),
        ),
      );
    });
  });
}<|MERGE_RESOLUTION|>--- conflicted
+++ resolved
@@ -1,19 +1,12 @@
 import 'package:flutter_test/flutter_test.dart';
 import 'package:spot/spot.dart';
 
-<<<<<<< HEAD
 import '../timeline/drag/drag_until_visible_test_widget.dart';
 
 void main() {
   group('Drag Events', () {
     testWidgets('Finds widget after dragging', (tester) async {
       timeline.mode = TimelineMode.live;
-=======
-import '../widgets/drag_until_visible_test_widget.dart';
-
-void main() {
-  group('Drag Events', () {
-    testWidgets('Finds widget after dragging down', (tester) async {
       await tester.pumpWidget(
         const DragUntilVisibleTestWidget(),
       );
@@ -31,7 +24,6 @@
     });
 
     testWidgets('Finds widgets after dragging down and up', (tester) async {
->>>>>>> 803f39d1
       await tester.pumpWidget(
         const DragUntilVisibleTestWidget(),
       );
