import 'package:flutter/widgets.dart';
import 'package:spot/spot.dart';
import 'package:spot/src/spot/element_extensions.dart';
import 'package:spot/src/spot/selectors.dart';

<<<<<<< HEAD
/// Matchers for the [Text] widget like
/// [hasMaxLines], [hasTextStyle], [hasText].
=======
/// Matchers for the [Text] widget to make assertions about:
/// - [Text.maxLines]
/// - [Text.textStyle]
>>>>>>> 495bfee4
extension EffectiveTextMatcher on WidgetMatcher<Text> {
  /// Matches the [Text] widget when it has the given [maxLines].
  ///
  /// ```dart
  /// spot<Text>().withText('foo').existsOnce()
  ///   .hasEffectiveMaxLinesWhere((it) => it.equals(1));
  /// ```
  WidgetMatcher<Text> hasEffectiveMaxLinesWhere(MatchProp<int> match) {
    return hasProp(
      elementSelector: (subject) => subject.context.nest<int?>(
        () => ['has "maxLines"'],
        (Element element) => Extracted.value(_extractMaxLines(element)),
      ),
      match: match.hideNullability(),
    );
  }

<<<<<<< HEAD
  /// Matches the [Text] widget against given [maxLines].
=======
  /// Matches the [Text] widget for given maxLines.
>>>>>>> 495bfee4
  WidgetMatcher<Text> hasEffectiveMaxLines(int? value) {
    return hasEffectiveMaxLinesWhere((it) {
      if (value == null) {
        it.isNull();
      } else {
        it.equals(value);
      }
    });
  }

<<<<<<< HEAD
  /// Matches the [Text] widget's [TextStyle] properties.
=======
  /// Matches the [Text] widget when it has the given [TextStyle].
>>>>>>> 495bfee4
  WidgetMatcher<Text> hasEffectiveTextStyleWhere(MatchProp<TextStyle> match) {
    return hasProp(
      elementSelector: (subject) => subject.context.nest<TextStyle?>(
        () => ['has "textStyle"'],
        (Element element) => Extracted.value(_extractTextStyle(element)),
      ),
      match: match.hideNullability(),
    );
  }

  /// Matches the style of a [Text] against a given [TextStyle].
  WidgetMatcher<Text> hasEffectiveTextStyle(TextStyle? value) {
    return hasEffectiveTextStyleWhere((it) {
      if (value == null) {
        it.isNull();
      } else {
        it.equals(value);
      }
    });
  }
}

/// Allows accessing various properties of [TextStyle].
extension TextStyleSubject on Subject<TextStyle> {
  /// A [Subject<double>] representing the `fontSize` of the [TextStyle].
  /// If the `fontSize` is not explicitly set, it defaults to 14.
  Subject<double> get fontSize {
    return context.nest(
      () => ['has fontSize'],
      (it) => Extracted.value(it.fontSize ?? 14),
    );
  }

  /// A [Subject<FontWeight>] representing the `fontWeight`
  /// of the [TextStyle]. If the `fontWeight` is not
  /// explicitly set, it defaults to [FontWeight.normal].
  Subject<FontWeight> get fontWeight {
    return context.nest(
      () => ['has fontWeight'],
      (it) => Extracted.value(it.fontWeight ?? FontWeight.normal),
    );
  }

  /// A [Subject<FontStyle>] representing the `fontStyle`
  /// of the [TextStyle]. If the `fontStyle` is not explicitly set,
  /// it defaults to [FontStyle.normal].
  Subject<FontStyle> get fontStyle {
    return context.nest(
      () => ['has fontStyle'],
      (it) => Extracted.value(it.fontStyle ?? FontStyle.normal),
    );
  }

  /// Gets a [Subject<double>] representing the `letterSpacing`
  /// of the [TextStyle]. If the `letterSpacing` is not explicitly set,
  /// it defaults to 0.
  Subject<double> get letterSpacing {
    return context.nest(
      () => ['has letterSpacing'],
      (it) => Extracted.value(it.letterSpacing ?? 0),
    );
  }
}

/// Selectors for the [Text] widget like
/// - [Text.maxLines]
/// - [Text.textStyle]
extension EffectiveTextSelector on WidgetSelector<Text> {
  /// Selects the [Text] widget where given `maxLines` properties match.
  WidgetSelector<Text> withEffectiveMaxLinesMatching(MatchProp<int?> match) {
    return withProp(
      elementSelector: (subject) => subject.context.nest<int?>(
        () => ['with "maxLines"'],
        (Element element) => Extracted.value(_extractMaxLines(element)),
      ),
      match: match,
    );
  }

  /// Selects a [Text] widget with given `maxLines`.
  WidgetSelector<Text> withEffectiveMaxLines(int? value) {
    return withEffectiveMaxLinesMatching((it) => it.equals(value));
  }

  /// Selects the [Text] widget where given [TextStyle] properties match.
  WidgetSelector<Text> withEffectiveTextStyleMatching(
    MatchProp<TextStyle> match,
  ) {
    return withProp(
      elementSelector: (subject) => subject.context.nest<TextStyle>(
        () => ['with "textStyle"'],
        (Element element) => Extracted.value(_extractTextStyle(element)),
      ),
      match: match,
    );
  }

  /// Selects a [Text] widget with a given [TextStyle].
  WidgetSelector<Text> withEffectiveTextStyle(TextStyle? value) {
    return withEffectiveTextStyleMatching((it) {
      if (value == null) {
        it.isNull();
      } else {
        it.equals(value);
      }
    });
  }
}

int? _extractMaxLines(Element element) {
  element.requireWidgetType<Text>();
  // every Text widget has a RichText child where the effective maxLines are set
  final richTextElement =
      element.children.firstWhere((e) => e.widget is RichText);
  final richText = richTextElement.widget as RichText;
  return richText.maxLines;
}

TextStyle _extractTextStyle(Element element) {
  element.requireWidgetType<Text>();
  // every Text widget has a RichText child where
  final richTextElement =
      element.children.firstWhere((e) => e.widget is RichText);
  final richText = richTextElement.widget as RichText;
  return richText.text.style!;
}

extension on Element {
  void requireWidgetType<W extends Widget>() {
    if (widget is! W) {
      throw 'Require widget of type $W but got ${widget.runtimeType} from Element $this';
    }
  }
}<|MERGE_RESOLUTION|>--- conflicted
+++ resolved
@@ -3,14 +3,9 @@
 import 'package:spot/src/spot/element_extensions.dart';
 import 'package:spot/src/spot/selectors.dart';
 
-<<<<<<< HEAD
-/// Matchers for the [Text] widget like
-/// [hasMaxLines], [hasTextStyle], [hasText].
-=======
 /// Matchers for the [Text] widget to make assertions about:
 /// - [Text.maxLines]
 /// - [Text.textStyle]
->>>>>>> 495bfee4
 extension EffectiveTextMatcher on WidgetMatcher<Text> {
   /// Matches the [Text] widget when it has the given [maxLines].
   ///
@@ -28,11 +23,7 @@
     );
   }
 
-<<<<<<< HEAD
   /// Matches the [Text] widget against given [maxLines].
-=======
-  /// Matches the [Text] widget for given maxLines.
->>>>>>> 495bfee4
   WidgetMatcher<Text> hasEffectiveMaxLines(int? value) {
     return hasEffectiveMaxLinesWhere((it) {
       if (value == null) {
@@ -43,11 +34,7 @@
     });
   }
 
-<<<<<<< HEAD
   /// Matches the [Text] widget's [TextStyle] properties.
-=======
-  /// Matches the [Text] widget when it has the given [TextStyle].
->>>>>>> 495bfee4
   WidgetMatcher<Text> hasEffectiveTextStyleWhere(MatchProp<TextStyle> match) {
     return hasProp(
       elementSelector: (subject) => subject.context.nest<TextStyle?>(
