--- conflicted
+++ resolved
@@ -774,18 +774,6 @@
   /// - [existsAtMostOnce] asserts that at most one widget exists.
   /// - [existsAtMostNTimes] asserts that at most `n` widgets of type [W] exist.
   MultiWidgetMatcher<W> existsAtLeastOnce() {
-<<<<<<< HEAD
-    if (timeline.mode != TimelineMode.off) {
-      final screenshot = kIsWeb ? null : timeline.takeScreenshotSync();
-      timeline.addEvent(
-        eventType: 'Assertion',
-        screenshot: screenshot,
-        details: '${toStringBreadcrumb()} exists at least once.',
-        color: Colors.grey,
-      );
-    }
-=======
->>>>>>> cbb4f444
     final atLeastOne =
         copyWith(quantityConstraint: const QuantityConstraint.atLeast(1));
     return snapshot(atLeastOne).existsAtLeastOnce();
@@ -808,18 +796,6 @@
   /// - [existsAtLeastNTimes] asserts that at least `n` widgets of type [W] exist.
   /// - [existsAtMostNTimes] asserts that at most `n` widgets of type [W] exist.
   WidgetMatcher<W> existsAtMostOnce() {
-<<<<<<< HEAD
-    if (timeline.mode != TimelineMode.off) {
-      final screenshot = kIsWeb ? null : timeline.takeScreenshotSync();
-      timeline.addEvent(
-        eventType: 'Assertion',
-        screenshot: screenshot,
-        details: '${toStringBreadcrumb()} exists at most once.',
-        color: Colors.grey,
-      );
-    }
-=======
->>>>>>> cbb4f444
     final atMostOne = copyWith(quantityConstraint: QuantityConstraint.single);
     return snapshot(atMostOne).existsAtMostOnce();
   }
@@ -841,18 +817,6 @@
   /// - [existsAtMostOnce] asserts that at most one widget exists.
   /// - [existsAtMostNTimes] asserts that at most `n` widgets of type [W] exist.
   void doesNotExist() {
-<<<<<<< HEAD
-    if (timeline.mode != TimelineMode.off) {
-      final screenshot = kIsWeb ? null : timeline.takeScreenshotSync();
-      timeline.addEvent(
-        eventType: 'Assertion',
-        screenshot: screenshot,
-        details: '${toStringBreadcrumb()} does not exist.',
-        color: Colors.grey,
-      );
-    }
-=======
->>>>>>> cbb4f444
     final none = copyWith(quantityConstraint: QuantityConstraint.zero);
     snapshot(none).doesNotExist();
   }
@@ -873,29 +837,7 @@
   WidgetMatcher<W> existsOnce() {
     final one =
         copyWith(quantityConstraint: const QuantityConstraint.exactly(1));
-<<<<<<< HEAD
-    final widgetSnapshot = snapshot(one);
-
-    if (timeline.mode != TimelineMode.off) {
-      final screenshot = kIsWeb
-          ? null
-          : timeline.takeScreenshotSync(
-              annotators: [
-                HighlightAnnotator.elements(widgetSnapshot.discoveredElements),
-              ],
-            );
-      timeline.addEvent(
-        eventType: 'Assertion',
-        screenshot: screenshot,
-        details: '${toStringBreadcrumb()} exists once.',
-        color: Colors.grey,
-      );
-    }
-
-    return widgetSnapshot.single;
-=======
     return snapshot(one).existsOnce();
->>>>>>> cbb4f444
   }
 
   /// Asserts that exactly [n] widgets of type [W] exist.
@@ -931,18 +873,6 @@
   /// - [existsAtMostOnce] asserts that at most one widget exists.
   /// - [existsAtMostNTimes] asserts that at most [n] widgets of type [W] exist.
   MultiWidgetMatcher<W> existsAtLeastNTimes(int n) {
-<<<<<<< HEAD
-    if (timeline.mode != TimelineMode.off) {
-      final screenshot = kIsWeb ? null : timeline.takeScreenshotSync();
-      timeline.addEvent(
-        eventType: 'Assertion',
-        screenshot: screenshot,
-        details: '${toStringBreadcrumb()} exists at least $n times.',
-        color: Colors.grey,
-      );
-    }
-=======
->>>>>>> cbb4f444
     final atLeast = copyWith(quantityConstraint: QuantityConstraint.atLeast(n));
     return snapshot(atLeast).existsAtLeastNTimes(n);
   }
@@ -961,18 +891,6 @@
   /// - [existsAtLeastNTimes] asserts that at least [n] widgets of type [W] exist.
   /// - [existsAtMostOnce] asserts that at most one widget exists.
   MultiWidgetMatcher<W> existsAtMostNTimes(int n) {
-<<<<<<< HEAD
-    if (timeline.mode != TimelineMode.off) {
-      final screenshot = kIsWeb ? null : timeline.takeScreenshotSync();
-      timeline.addEvent(
-        eventType: 'Assertion',
-        screenshot: screenshot,
-        details: '${toStringBreadcrumb()} exists at most $n times.',
-        color: Colors.grey,
-      );
-    }
-=======
->>>>>>> cbb4f444
     final atMostN = copyWith(quantityConstraint: QuantityConstraint.atMost(n));
     return snapshot(atMostN).existsAtMostNTimes(n);
   }
