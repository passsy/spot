// ignore_for_file: require_trailing_commas

import 'dart:io';

import 'package:checks/checks.dart';
import 'package:checks/context.dart';
import 'package:dartx/dartx.dart';
import 'package:flutter/foundation.dart';
import 'package:flutter/material.dart';
import 'package:flutter/rendering.dart';
import 'package:flutter_test/flutter_test.dart';
import 'package:spot/spot.dart';
import 'package:spot/src/checks/checks_nullability.dart';
import 'package:spot/src/spot/snapshot.dart' as snapshot_file show snapshot;
import 'package:spot/src/spot/snapshot.dart';
import 'package:spot/src/spot/text/any_text.dart';
import 'package:spot/src/spot/tree_snapshot.dart';

export 'package:checks/context.dart';

/// Root of a [WidgetSelector] chain.
///
/// Do not use this class directly, instead use the top-level entrypoints like
/// - [spot]
/// - [spotSingle]
/// - [spotText]
/// - [spotWidgets]
/// - [spotKeys]
class Spot with Selectors<Widget> {
  /// Creates a starting point for a [WidgetSelector] chain.
  const Spot();

  @override
  WidgetSelector? get self => null;
}

/// A mixin that provides chainable builder methods to create a [WidgetSelector].
mixin Selectors<T extends Widget> {
  /// The [WidgetSelector] the chainable methods build upon.
  ///
  /// This is `null` for the root of the chain.
  WidgetSelector<T>? get self;

  /// Creates a [WidgetSelector] that matches a single Widgets of
  /// type [W] that is in the scope of the parent [WidgetSelector].
  ///
  /// This selector compares the Widgets by runtimeType rather than by super
  /// type (see [WidgetTypeFilter]). This makes sure that e.g. `spot<Align>()`
  /// does not accidentally match a [Center] Widget, that extends [Align].
  ///
  /// ```dart
  /// final appbar = spotSingle<MaterialApp>()
  ///    .spotSingle<Scaffold>()
  ///    .spotSingle<AppBar>()
  /// ```
  SingleWidgetSelector<W> spotSingle<W extends Widget>({
    List<WidgetSelector> parents = const [],
    List<WidgetSelector> children = const [],
  }) {
    return spot<W>(parents: parents, children: children).single;
  }

  /// Creates a [WidgetSelector] that matches a all Widgets of
  /// type [W] that are in the scope of the parent [WidgetSelector].
  ///
  /// This selector compares the Widgets by runtimeType rather than by super
  /// type (see [WidgetTypeFilter]). This makes sure that e.g. `spot<Align>()`
  /// does not accidentally match a [Center] Widget, that extends [Align].
  ///
  /// ```dart
  /// final appbar = spot<MaterialApp>().spot<Scaffold>().spot<AppBar>()
  /// ```
  MultiWidgetSelector<W> spot<W extends Widget>({
    List<WidgetSelector> parents = const [],
    List<WidgetSelector> children = const [],
  }) {
    final selector = MultiWidgetSelector<W>(
      props: [
        WidgetTypePredicate<W>(),
      ],
      parents: [if (self != null) self!, ...parents],
      children: children,
    );

    return selector;
  }

  /// Creates a [WidgetSelector] that finds [widget] by identity and returns
  /// only that widget
  ///
  /// The comparison happens by identity (===)
  SingleWidgetSelector<W> spotSingleWidget<W extends Widget>(
    W widget, {
    List<WidgetSelector> parents = const [],
    List<WidgetSelector> children = const [],
  }) {
    return spotWidgets<W>(
      widget,
      parents: [if (self != null) self!, ...parents],
      children: children,
    ).single;
  }

  /// Creates a [WidgetSelector] that finds all [widget] by identity
  ///
  /// The comparison happens by identity (===)
  MultiWidgetSelector<W> spotWidgets<W extends Widget>(
    W widget, {
    List<WidgetSelector> parents = const [],
    List<WidgetSelector> children = const [],
  }) {
    return MultiWidgetSelector<W>(
      props: [
        WidgetTypePredicate<W>(),
        PredicateWithDescription(
          (Element e) => identical(e.widget, widget),
          description: 'Widget === $widget',
        ),
      ],
      parents: [if (self != null) self!, ...parents],
      children: children,
    );
  }

  /// Creates a [WidgetSelector] that finds the widget that is associated with
  /// [element]
  ///
  /// The comparison happens by identity (===)
  SingleWidgetSelector<W> spotElement<W extends Widget>(
    Element element, {
    List<WidgetSelector> parents = const [],
    List<WidgetSelector> children = const [],
  }) {
    return SingleWidgetSelector<W>(
      props: [
        WidgetTypePredicate<W>(),
        PredicateWithDescription(
          (Element e) => identical(e, element),
          description: 'Element === $element',
        ),
      ],
      parents: [if (self != null) self!, ...parents],
      children: children,
    );
  }

  /// Creates a [WidgetSelector] that finds text within the parent
  ///
  /// [spotText] compares text using 'contains'. For more control over the
  /// comparison, use [spotTextWhere] or set [exact] to `true`.
  ///
  /// This method combines finding of [Text], [EditableText] and [SelectableText]
  /// widgets. Ultimately, all widgets show text as [RichText] widget.
  ///
  /// For assertions against specific text widgets and their properties, use the
  /// normal [spot] method and set the text widget type as generic type argument.
  ///
  /// ```dart
  /// final welcome = spot<Text>().whereText((it) => it.equals("Hello"));
  /// welcome.first().snapshot().hasMaxLines(1).hasTextAlign(TextAlign.center);
  /// ```
  SingleWidgetSelector<AnyText> spotText(
    Pattern text, {
    List<WidgetSelector> parents = const [],
    List<WidgetSelector> children = const [],
    bool exact = false,
  }) {
    if (exact) {
      if (text is! String) {
        throw ArgumentError(
          'Patterns are not supported for exact matching',
        );
      }
      return spotTextWhere(
        (it) => it.equals(text),
        description: 'with text "$text"',
        parents: parents,
        children: children,
      );
    }

    // default with contains
    return spotTextWhere(
      (it) => it.contains(text),
      description: 'contains text "$text"',
      parents: parents,
      children: children,
    );
  }

  /// Creates a [WidgetSelector] that finds text matching [match] in the parent
  ///
  /// ``` dart
  /// Text('Hello World');
  ///
  /// // all match the Text widget above
  /// spotTextWhere((it) => it.equals('Hello World'));
  /// spotTextWhere((it) => it.startsWith('Hello'));
  /// spotTextWhere((it) => it.endsWith('World!'));
  /// spotTextWhere((it) => it.contains('Wo'));
  /// spotText('Wo');
  /// ```
  SingleWidgetSelector<AnyText> spotTextWhere(
    void Function(Subject<String>) match, {
    List<WidgetSelector> parents = const [],
    List<WidgetSelector> children = const [],
    String? description,
  }) {
    final String name = description ??
        () {
          final ConditionSubject<String> subject = it();
          match(subject);
          return describe(subject).map((it) => it.trim()).toList().join(' ');
        }();
    return SingleAnyTextWidgetSelector(
      props: [
        MatchTextPredicate(
          match: (it) => match(it),
          description: 'Widget with text $name',
        ),
      ],
      parents: [if (self != null) self!, ...parents],
      children: children,
    );
  }

  /// Creates a [WidgetSelector] that finds a single [Text], [EditableText] or
  /// [RichText] where [text] is the content
  @Deprecated(
    'Use spotText("Hello") or '
    'spot<Text>().whereText((it) => it.equals("Hello")).first() instead',
  )
  SingleWidgetSelector<W> spotSingleText<W extends Widget>(
    String text, {
    List<WidgetSelector> parents = const [],
    List<WidgetSelector> children = const [],
    bool findRichText = false,
  }) {
    return spotTexts<W>(
      text,
      parents: [if (self != null) self!, ...parents],
      children: children,
      findRichText: findRichText,
    ).single;
  }

  /// Creates a [WidgetSelector] that finds all [Text], [EditableText] or
  /// [RichText] where [text] is the content
  @Deprecated(
    'Use spotText("Hello") or '
    'spot<Text>().whereText((it) => it.equals("Hello")) instead',
  )
  MultiWidgetSelector<W> spotTexts<W extends Widget>(
    String text, {
    List<WidgetSelector> parents = const [],
    List<WidgetSelector> children = const [],
    bool findRichText = false,
  }) {
    return MultiWidgetSelector<W>(
      props: [
        WidgetTypePredicate<W>(),
        PredicateWithDescription(
          (Element e) {
            if (e.widget is Text) {
              final actual = (e.widget as Text).data;
              return actual == text;
            }
            if (e.widget is SelectableText) {
              final actual = (e.widget as SelectableText).data;
              return actual == text;
            }
            if (e.widget is EditableText) {
              final actual = (e.widget as EditableText).controller.text;
              return actual == text;
            }
            if (findRichText == true && e.widget is RichText) {
              final actual = (e.widget as RichText).text.toPlainText();
              return actual == text;
            }
            return false;
          },
          description: 'Widget with exact text: "$text"',
        ),
      ],
      parents: [if (self != null) self!, ...parents],
      children: children,
    );
  }

  /// Creates a [WidgetSelector] that finds a single [Icon] based on the [icon]
  SingleWidgetSelector<Icon> spotSingleIcon(
    IconData icon, {
    bool skipOffstage = true,
    List<WidgetSelector> parents = const [],
    List<WidgetSelector> children = const [],
  }) {
    return spotIcons(
      icon,
      parents: [if (self != null) self!, ...parents],
      children: children,
    ).single;
  }

  /// Creates a [WidgetSelector] that finds all [Icon] widgets based on the [icon]
  MultiWidgetSelector<Icon> spotIcons(
    IconData icon, {
    bool skipOffstage = true,
    List<WidgetSelector> parents = const [],
    List<WidgetSelector> children = const [],
  }) {
    return MultiWidgetSelector(
      props: [
        WidgetTypePredicate<Icon>(),
        PredicateWithDescription(
          (Element e) {
            if (e.widget is Icon) {
              return (e.widget as Icon).icon == icon;
            }
            return false;
          },
          description: 'Widget with icon: "$icon"',
        ),
      ],
      parents: [if (self != null) self!, ...parents],
      children: children,
    );
  }

  /// Creates a [WidgetSelector] that finds a single widget with the given [key]
  SingleWidgetSelector<W> spotSingleKey<W extends Widget>(
    Key key, {
    List<WidgetSelector> parents = const [],
    List<WidgetSelector> children = const [],
  }) {
    return spotKeys<W>(
      key,
      parents: [if (self != null) self!, ...parents],
      children: children,
    ).single;
  }

  /// Creates a [WidgetSelector] that finds all widgets with the given [key]
  MultiWidgetSelector<W> spotKeys<W extends Widget>(
    Key key, {
    List<WidgetSelector> parents = const [],
    List<WidgetSelector> children = const [],
  }) {
    return MultiWidgetSelector(
      props: [
        WidgetTypePredicate<W>(),
        PredicateWithDescription(
          (element) => element.widget.key == key,
          description: 'with key: "$key"',
        ),
      ],
      parents: [if (self != null) self!, ...parents],
      children: children,
    );
  }

  WidgetSelector<W> cast<W extends Widget>() {
    return WidgetSelector<W>(
      props: self!.props,
      parents: self!.parents,
      children: self!.children,
      expectedQuantity: self!.expectedQuantity,
    );
  }

  /// Selects the first of n widgets
  ///
  /// "first" is neither the top-most or the bottom-most widget. Instead, it is
  /// the widget that was found first during a depth-first search of the widget
  /// tree
  SingleWidgetSelector<T> first() {
    return FirstWidgetSelector<T>(
      props: self!.props,
      parents: self!.parents,
      children: self!.children,
    );
  }

  /// Selects the last of n widgets
  ///
  /// "last" is neither the top-most or the bottom-most widget. Instead, it is
  /// the widget that was found last during a depth-first search of the widget
  /// tree
  SingleWidgetSelector<T> last() {
    return LastWidgetSelector<T>(
      props: self!.props,
      parents: self!.parents,
      children: self!.children,
    );
  }
}

class FirstWidgetSelector<W extends Widget> extends SingleWidgetSelector<W> {
  FirstWidgetSelector({
    required super.props,
    required super.parents,
    required super.children,
  });

  @override
  List<ElementFilter> createElementFilters() {
    return [...super.createElementFilters(), FirstElement()];
  }

  @override
  String toString() {
    return 'first Widget ${super.toString()}';
  }

  @override
  String toStringWithoutParents() {
    return ':first';
  }
}

class FirstElement extends ElementFilter {
  FirstElement();

  @override
  Iterable<WidgetTreeNode> filter(Iterable<WidgetTreeNode> candidates) {
    final first = candidates.firstOrNull;
    if (first == null) {
      return [];
    }
    return [first];
  }
}

class LastWidgetSelector<W extends Widget> extends SingleWidgetSelector<W> {
  LastWidgetSelector({
    required super.props,
    required super.parents,
    required super.children,
  });

  @override
  List<ElementFilter> createElementFilters() {
    return [...super.createElementFilters(), LastElement()];
  }

  @override
  String toString() {
    return 'last Widget ${super.toString()}';
  }

  @override
  String toStringWithoutParents() {
    return ':last';
  }
}

class LastElement extends ElementFilter {
  LastElement();

  @override
  Iterable<WidgetTreeNode> filter(Iterable<WidgetTreeNode> candidates) {
    final last = candidates.lastOrNull;
    if (last == null) {
      return [];
    }
    return [last];
  }
}

extension SelectorQueries<W extends Widget> on Selectors<W> {
  /// Creates a filter for the discovered elements which is applied when the
  /// [Selector] is snapshotted
  ///
  /// The [description] is required to make error messages understandable
  WidgetSelector<W> whereElement(
    bool Function(Element element) predicate, {
    required String description,
  }) {
    return self!.copyWith(
      props: [
        ...self!.props,
        PredicateWithDescription(
          (Element e) => predicate(e),
          description: description,
        ),
      ],
    );
  }

  /// Creates a filter for the widgets of the discovered elements which is
  /// applied when the [Selector] is snapshotted
  ///
  /// The [description] is required to make error messages understandable
  ///
  /// ```dart
  /// spotSingle<Checkbox>()
  ///    .whereWidget(
  ///      (widget) => widget.value == true,
  ///      description: 'isChecked',
  ///    )
  ///    .existsOnce();
  /// ```
  WidgetSelector<W> whereWidget(
    bool Function(W widget) predicate, {
    required String description,
  }) {
    return self!.copyWith(
      props: [
        ...self!.props,
        PredicateWithDescription(
          (Element element) {
            final widget = self!.mapElementToWidget(element);
            return predicate(widget);
          },
          description: description,
        ),
      ],
    );
  }

  /// Creates a filter for the widgets of the discovered elements which is
  /// applied when the [Selector] is snapshotted
  ///
  /// ```dart
  /// spotSingle<Checkbox>()
  ///   .whereWidgetProp(
  ///     prop: widgetProp('isChecked', (widget) => widget.value),
  ///     match: (value) => value == true,
  ///   )
  ///   .existsOnce();
  ///   ```
  WidgetSelector<W> whereWidgetProp<T>({
    required NamedWidgetProp<W, T> prop,
    required bool Function(T value) match,
  }) {
    return self!.copyWith(
      props: [
        ...self!.props,
        PredicateWithDescription(
          (Element element) {
            final widget = self!.mapElementToWidget(element);
            final value = prop.get(widget);
            return match(value);
          },
          description: prop.name,
        ),
      ],
    );
  }

  WidgetSelector<W> whereElementProp<T>({
    required NamedElementProp<T> prop,
    required bool Function(T value) match,
  }) {
    return self!.copyWith(
      props: [
        ...self!.props,
        PredicateWithDescription(
          (Element element) {
            final value = prop.get(element);
            return match(value);
          },
          description: prop.name,
        ),
      ],
    );
  }

  WidgetSelector<W> whereRenderObjectProp<T, R extends RenderObject>({
    required NamedRenderObjectProp<R, T> prop,
    required bool Function(T value) match,
  }) {
    return self!.copyWith(
      props: [
        ...self!.props,
        PredicateWithDescription(
          (Element element) {
            final renderObject = element.renderObject;
            if (renderObject is R) {
              final value = prop.get(renderObject);
              return match(value);
            }
            return false;
          },
          description: prop.name,
        ),
      ],
    );
  }
}

/// A Function that fires checks against [T] using the [Subject] API
///
/// The [Subject] keeps the error states and is further processed
typedef MatchProp<T> = void Function(Subject<T>);

extension MatchPropNullable<T> on MatchProp<T> {
  MatchProp<T?> hideNullability() {
    return (Subject<T?> subject) {
      this.call(subject.hideNullability());
    };
  }
}

class WidgetMatcher<W extends Widget> {
  final Element element;
  final WidgetSelector<W> selector;

  /// Returns the Widget that is associated with [element]
  W get widget => selector.mapElementToWidget(element);

  WidgetMatcher({
    required this.element,
    required this.selector,
  }) : assert(element.widget is W);
}

extension WidgetMatcherExtensions<W extends Widget> on WidgetMatcher<W> {
  WidgetMatcher<W> hasDiagnosticProp<T>(
    String propName,
    MatchProp<T> match,
  ) {
    final mappedElement = selector.mapElementToWidget(element);
    final diagnosticsNode = mappedElement.toDiagnosticsNode();
    final DiagnosticsNode? prop = diagnosticsNode
        .getProperties()
        .firstOrNullWhere((e) => e.name == propName);

    final actual = prop?.value as T? ?? prop?.getDefaultValue<T>();

    final ConditionSubject<T?> conditionSubject = it<T?>();
    final Subject<T> subject = conditionSubject.context.nest<T>(
      () => [selector.toStringBreadcrumb(), 'with property $propName'],
      (value) {
        if (prop == null) {
          return Extracted.rejection(which: ['Has no prop "$propName"']);
        }
        if (value is! T) {
          return Extracted.rejection(
            which: [
              'Has no prop "$propName" of type "$T", the type is "${prop.value.runtimeType}"',
            ],
          );
        }
        return Extracted.value(value);
      },
    );
    match(subject);
    final failure = softCheck(actual, conditionSubject);
    if (failure != null) {
      final errorParts =
          describe(conditionSubject).map((it) => it.trim()).toList();
      // workaround allowing to use
      // hasPropertyXWhere((subject)=> subject.equals(X));
      // instead of
      // hasPropertyXWhere((subject)=> subject.isNotNull().equals(X));
      //
      // when Subject is Subject<T> but the value can actually be null (should be Subject<T?>).
      final errorMessage = errorParts.join(' ');
      if (errorParts.last == 'is null' &&
          failure.rejection.actual.firstOrNull == '<null>') {
        // property is null and isNull() was called
        // not error because null == null
        return this;
      }
      throw PropertyCheckFailure(
        'Failed to match widget: $errorMessage, actual: ${literal(actual).joinToString()}',
        matcherDescription: errorParts.skip(1).join(' ').removePrefix('with '),
      );
    }
    return this;
  }

  /// Allows checking for properties of [Element] that are stored in child
  /// [Widget]s or in the state.
  /// Use [selector] to extract the actual value and validate it with [match].
  ///
  /// ```dart
  /// hasProp(
  ///   selector: (subject) => subject.context.nest<int?>(
  ///     () => ['has "maxLines"'],
  ///     (Element element) => Extracted.value(_extractMaxLines(element)),
  ///   ),
  ///   match: (maxLines) => maxLines.equals(1),
  /// );
  ///
  /// int? _extractMaxLines(Element element) {
  ///   element.requireWidgetType<Text>();
  ///   // every Text widget has a RichText child where the effective maxLines are set
  ///   final richTextElement =
  ///       element.children.firstWhere((e) => e.widget is RichText);
  ///   final richText = richTextElement.widget as RichText;
  ///   return richText.maxLines;
  /// }
  /// ```
  WidgetMatcher<W> hasProp<T>({
    @Deprecated('use elementSelector instead')
    Subject<T> Function(ConditionSubject<Element>)? selector,
    Subject<T> Function(ConditionSubject<Element>)? elementSelector,
    Subject<T> Function(Subject<W>)? widgetSelector,
    required MatchProp<T> match,
  }) {
    final ConditionSubject<Element> conditionSubject = it<Element>();
    final Subject<T> subject = () {
      if (selector != null) {
        return selector(conditionSubject);
      }
      if (elementSelector != null) {
        return elementSelector(conditionSubject);
      }
      assert(widgetSelector != null);

      if (widgetSelector != null) {
        final Subject<W> widgetSubject = conditionSubject.context.nest<W>(
          () => ['widget $W'],
          (element) {
            final widget = this.selector.mapElementToWidget(element);
            return Extracted.value(widget);
          },
        );
        return widgetSelector.call(widgetSubject);
      }

      throw ArgumentError(
        'Either elementSelector (former selector) or widgetSelector must be set',
      );
    }();

    match(subject);
    final failure = softCheck(element, conditionSubject);
    if (failure != null) {
      final errorParts =
          describe(conditionSubject).map((it) => it.trim()).toList();
      // workaround allowing to use
      // hasPropertyXWhere((subject)=> subject.equals(X));
      // instead of
      // hasPropertyXWhere((subject)=> subject.isNotNull().equals(X));
      //
      // when Subject is Subject<T> but the value can actually be null (should be Subject<T?>).
      final errorMessage = errorParts.join(' ');
      if (errorParts.last == 'is null' &&
          failure.rejection.actual.firstOrNull == '<null>') {
        // property is null and isNull() was called
        // not error because null == null
        return this;
      }
      throw PropertyCheckFailure(
        'Failed to match widget: $errorMessage, actual: ${failure.rejection.actual.joinToString()}',
        matcherDescription: errorParts.skip(1).join(' ').removePrefix('with '),
      );
    }
    return this;
  }

<<<<<<< HEAD
  T getWidgetProp<T>(NamedWidgetProp<W, T> prop) {
    final widget = selector.mapElementToWidget(element);
    return prop.get(widget);
  }

  WidgetMatcher<W> hasWidgetProp<T>({
    required NamedWidgetProp<W, T> prop,
=======
  WidgetMatcher<W> hasWidgetProp<T>({
    required String name,
    required T Function(W) prop,
>>>>>>> 20bdd190
    required MatchProp<T> match,
  }) {
    final ConditionSubject<Element> conditionSubject = it<Element>();
    final Subject<T> subject = conditionSubject.context.nest<T>(
<<<<<<< HEAD
      () => ['$W', "with prop '${prop.name}'"],
      (element) => Extracted.value(getWidgetProp(prop)),
=======
      () => ['$W', "with prop '$name'"],
      (element) {
        final widget = selector.mapElementToWidget(element);
        return Extracted.value(prop.call(widget));
      },
>>>>>>> 20bdd190
    );

    match(subject);
    final failure = softCheck(element, conditionSubject);
    if (failure != null) {
      final errorParts =
          describe(conditionSubject).map((it) => it.trim()).toList();
      // workaround allowing to use
      // hasPropertyXWhere((subject)=> subject.equals(X));
      // instead of
      // hasPropertyXWhere((subject)=> subject.isNotNull().equals(X));
      //
      // when Subject is Subject<T> but the value can actually be null (should be Subject<T?>).
      final errorMessage = errorParts.join(' ');
      if (errorParts.last == 'is null' &&
          failure.rejection.actual.firstOrNull == '<null>') {
        // property is null and isNull() was called
        // not error because null == null
        return this;
      }
      throw PropertyCheckFailure(
        'Failed to match widget: $errorMessage, actual: ${failure.rejection.actual.joinToString()}',
        matcherDescription: errorParts.skip(1).join(' ').removePrefix('with '),
      );
    }
    return this;
  }

<<<<<<< HEAD
  T getElementProp<T>(NamedElementProp<T> prop) {
    return prop.get(element);
  }

  WidgetMatcher<W> hasElementProp<T>({
    required NamedElementProp<T> prop,
    required MatchProp<T> match,
  }) {
    final ConditionSubject<Element> conditionSubject = it<Element>();
    final Subject<T> subject = conditionSubject.context.nest<T>(
      () => ['Element of $W', "with prop '${prop.name}'"],
      (element) => Extracted.value(prop.get(element)),
    );

    match(subject);
    final failure = softCheck(element, conditionSubject);
    if (failure != null) {
      final errorParts =
          describe(conditionSubject).map((it) => it.trim()).toList();
      // workaround allowing to use
      // hasPropertyXWhere((subject)=> subject.equals(X));
      // instead of
      // hasPropertyXWhere((subject)=> subject.isNotNull().equals(X));
      //
      // when Subject is Subject<T> but the value can actually be null (should be Subject<T?>).
      final errorMessage = errorParts.join(' ');
      if (errorParts.last == 'is null' &&
          failure.rejection.actual.firstOrNull == '<null>') {
        // property is null and isNull() was called
        // not error because null == null
        return this;
      }
      throw PropertyCheckFailure(
        'Failed to match widget: $errorMessage, actual: ${failure.rejection.actual.joinToString()}',
        matcherDescription: errorParts.skip(1).join(' ').removePrefix('with '),
      );
    }
    return this;
  }

  T getRenderObjectProp<T, R extends RenderObject>(
      NamedRenderObjectProp<R, T> prop) {
    final renderObject = element.renderObject! as R;
    return prop.get(renderObject);
  }

  WidgetMatcher<W> hasRenderObjectProp<T, R extends RenderObject>({
    required NamedRenderObjectProp<R, T> prop,
=======
  WidgetMatcher<W> hasElementProp<T>({
    required String name,
    required T Function(Element) prop,
>>>>>>> 20bdd190
    required MatchProp<T> match,
  }) {
    final ConditionSubject<Element> conditionSubject = it<Element>();
    final Subject<T> subject = conditionSubject.context.nest<T>(
<<<<<<< HEAD
      () => ['RenderObject of $W', "with prop '${prop.name}'"],
      (element) => Extracted.value(getRenderObjectProp(prop)),
=======
      () => ['Element of $W', "with prop '$name'"],
      (element) => Extracted.value(prop.call(element)),
>>>>>>> 20bdd190
    );

    match(subject);
    final failure = softCheck(element, conditionSubject);
    if (failure != null) {
      final errorParts =
          describe(conditionSubject).map((it) => it.trim()).toList();
      // workaround allowing to use
      // hasPropertyXWhere((subject)=> subject.equals(X));
      // instead of
      // hasPropertyXWhere((subject)=> subject.isNotNull().equals(X));
      //
      // when Subject is Subject<T> but the value can actually be null (should be Subject<T?>).
      final errorMessage = errorParts.join(' ');
      if (errorParts.last == 'is null' &&
          failure.rejection.actual.firstOrNull == '<null>') {
        // property is null and isNull() was called
        // not error because null == null
        return this;
      }
      throw PropertyCheckFailure(
        'Failed to match widget: $errorMessage, actual: ${failure.rejection.actual.joinToString()}',
        matcherDescription: errorParts.skip(1).join(' ').removePrefix('with '),
      );
    }
    return this;
  }
}

class PropertyCheckFailure extends TestFailure {
  PropertyCheckFailure(
    super.message, {
    required this.matcherDescription,
  });

  final String matcherDescription;
}

class PropMatcher<W extends Widget> {
  final void Function(WidgetMatcher<W>) matcher;
  final String description;

  const PropMatcher(
    this.matcher, {
    required this.description,
  });
}

class PredicateWithDescription {
  final bool Function(Element) predicate;
  final String description;

  PredicateWithDescription(this.predicate, {required this.description});

  @override
  String toString() {
    return 'PredicateWithDescription{"$description"}';
  }
}

class WidgetTypePredicate<W extends Widget> extends PredicateWithDescription {
  WidgetTypePredicate() : super((e) => e.widget is W, description: '$W');
}

/// A [WidgetSelector] that intends to resolve to a single widget
class SingleWidgetSelector<W extends Widget> extends WidgetSelector<W> {
  SingleWidgetSelector({
    required super.props,
    super.parents,
    super.children,
    super.mapElementToWidget,
  }) : super(expectedQuantity: ExpectedQuantity.single);

  SingleWidgetSelector.fromWidgetSelector(WidgetSelector<W> selector)
      : super(
          props: selector.props,
          parents: selector.parents,
          children: selector.children,
          mapElementToWidget: selector.mapElementToWidget,
          expectedQuantity: ExpectedQuantity.single,
        );

  SingleWidgetSnapshot<W> snapshot() {
    TestAsyncUtils.guardSync();
    return snapshot_file.snapshot(this).single;
  }

  /// Convenience getter to access the [Widget] when evaluating the [WidgetSelector]
  W snapshotWidget() {
    TestAsyncUtils.guardSync();
    return snapshot_file.snapshot(this).single.widget;
  }

  /// Convenience getter to access the [Element] when evaluating the [WidgetSelector]
  Element snapshotElement() {
    TestAsyncUtils.guardSync();
    return snapshot_file.snapshot(this).single.element;
  }

  /// Convenience getter to access the [RenderObject] when evaluating the [WidgetSelector]
  RenderObject snapshotRenderObject() {
    TestAsyncUtils.guardSync();
    // There is not a single Element in the Flutter SDK that returns null for `renderObject`.
    // So we can safely assume that this cast never fails.
    return snapshot_file.snapshot(this).single.element.renderObject!;
  }
}

/// A [WidgetSelector] that to 0..N widgets
class MultiWidgetSelector<W extends Widget> extends WidgetSelector<W> {
  MultiWidgetSelector({
    super.props,
    super.parents,
    super.children,
    super.mapElementToWidget,
  }) : super(expectedQuantity: ExpectedQuantity.multi);

  MultiWidgetSelector.fromWidgetSelector(WidgetSelector<W> selector)
      : super(
          props: selector.props,
          parents: selector.parents,
          children: selector.children,
          mapElementToWidget: selector.mapElementToWidget,
          expectedQuantity: ExpectedQuantity.multi,
        );

  MultiWidgetSnapshot<W> snapshot() {
    TestAsyncUtils.guardSync();
    return snapshot_file.snapshot(this);
  }
}

abstract class ElementFilter {
  /// Filters all candidates, retuning only a subset that matches
  Iterable<WidgetTreeNode> filter(Iterable<WidgetTreeNode> candidates);

// TODO add description
}

abstract class CandidateGenerator<W extends Widget> {
  Iterable<WidgetTreeNode> generateCandidates();
}

/// Filters candidates by widget type [W] comparing the runtime type.
///
/// Comparing the runtimeType makes sure that `spot<Align>()`
/// does not accidentally match a [Center] Widget, that extends [Align].
class WidgetTypeFilter<W extends Widget> implements ElementFilter {
  @override
  Iterable<WidgetTreeNode> filter(Iterable<WidgetTreeNode> candidates) {
    final type = _typeOf<W>();
    return candidates
        .where((WidgetTreeNode node) => node.element.widget.runtimeType == type)
        .toList();
  }

  @override
  String toString() {
    return 'WidgetTypeFilter of $W';
  }
}

class PropFilter implements ElementFilter {
  final List<PredicateWithDescription> props;

  PropFilter(this.props);

  @override
  Iterable<WidgetTreeNode> filter(Iterable<WidgetTreeNode> candidates) {
    return candidates.where((node) {
      return props.all((prop) {
        return prop.predicate(node.element);
      });
    }).toList();
  }

  @override
  String toString() {
    final props = this.props.isNotEmpty
        ? this.props.map((e) => e.description).join(' ')
        : null;

    return 'PropFilter of $props';
  }
}

/// Keeps all [WidgetTreeNode] that have child elements that match the [childSelectors] selectors
class ChildFilter implements ElementFilter {
  final List<WidgetSelector> childSelectors;

  ChildFilter(this.childSelectors);

  @override
  Iterable<WidgetTreeNode> filter(Iterable<WidgetTreeNode> candidates) {
    final tree = currentWidgetTreeSnapshot();
    final List<WidgetTreeNode> matchingChildNodes = [];

    // Then check for every queryMatch if the children and props match
    for (final WidgetTreeNode candidate in candidates) {
      final Map<WidgetSelector, List<WidgetTreeNode>> matchesPerChild = {};

      final ScopedWidgetTreeSnapshot subtree = tree.scope(candidate);
      final List<WidgetTreeNode> subtreeNodes = subtree.allNodes;
      for (final WidgetSelector<Widget> childSelector in childSelectors) {
        matchesPerChild[childSelector] = [];
        // TODO instead of searching the children, starting from the root widget, find a way to reverse the search and
        //  start form the subtree.
        //  Keep in mind, each child selector might be defined with parents which are outside of the subtree
        final MultiWidgetSnapshot ss =
            snapshot(childSelector, validateQuantity: false);
        final discoveredInSubtree =
            ss.discovered.where((node) => subtreeNodes.contains(node)).toList();

        if (childSelector.expectedQuantity == ExpectedQuantity.single &&
            discoveredInSubtree.length > 1) {
          // not a match because the child selector expects a single widget
          continue;
        }

        if (discoveredInSubtree.isEmpty) {
          // did not find any matching child
          continue;
        }

        // consider it as a match
        matchesPerChild[childSelector] = discoveredInSubtree;
      }
      if (matchesPerChild.values.any((list) => list.isEmpty)) {
        // not all children match
        continue;
      }
      matchingChildNodes.add(candidate);
    }
    return matchingChildNodes;
  }

  @override
  String toString() {
    final children = childSelectors.isNotEmpty
        ? 'with children: [${childSelectors.map((e) => e.toStringBreadcrumb()).join(', ')}]'
        : null;

    return 'PropFilter of $children';
  }
}

enum ExpectedQuantity {
  /// A selector that matches a single widget
  single,

  /// A selector that matches multiple widgets
  multi,
}

/// Represents a chain of widgets in the widget tree that can be asserted
///
/// Compared to normal [Finder], this gives great error messages along the chain
class WidgetSelector<W extends Widget> with Selectors<W> {
  /// Matches any widget currently mounted
  static final WidgetSelector all = MultiWidgetSelector(
    props: [
      PredicateWithDescription(
        (e) => true,
        description: 'any Widget',
      ),
    ],
  );

  Type get type => W;

  WidgetSelector({
    List<PredicateWithDescription>? props,
    List<WidgetSelector>? parents,
    List<WidgetSelector>? children,
    required this.expectedQuantity,
    W Function(Element element)? mapElementToWidget,
  })  : props = List.unmodifiable(props ?? []),
        parents = List.unmodifiable(parents?.toSet().toList() ?? []),
        children = List.unmodifiable(children ?? []),
        mapElementToWidget = mapElementToWidget ?? defaultMapElementToWidget<W>;

  final List<PredicateWithDescription> props;

  final List<WidgetSelector> parents;

  final List<WidgetSelector> children;

  /// Whether this selector expects to find a single or multiple widgets
  final ExpectedQuantity expectedQuantity;

  static W defaultMapElementToWidget<W>(Element element) {
    return element.widget as W;
  }

  /// Overwrite this method when [W] is a synthetic widget like [AnyText] that
  /// combines multiple widgets of similar (but not exact) Type
  final W Function(Element element) mapElementToWidget;

  /// Returns a list of [ElementFilter] that is used to filter the widget tree
  /// (or subtrees of [parents]) for widgets that match this selectors criteria
  ///
  /// This method is intended to be overridden by subclasses to add additional
  /// filters that are not covered by this base implementation.
  List<ElementFilter> createElementFilters() {
    return [
      if (props.isNotEmpty) PropFilter(props),
      if (children.isNotEmpty) ChildFilter(children),
    ];
  }

  CandidateGenerator<W> createCandidateGenerator() {
    return CandidateGeneratorFromParents(this);
  }

  @override
  String toString() {
    final children = this.children.isNotEmpty
        ? 'with children: [${this.children.map((e) => e.toString()).join(', ')}]'
        : null;
    final parents = this.parents.isNotEmpty
        ? 'with parents: [${this.parents.map((e) => e.toString()).join(', ')}]'
        : null;
    final props = this.props.isNotEmpty
        ? this.props.map((e) => e.description).join(' ')
        : null;

    final constraints = [props, children, parents].where((e) => e != null);
    if (constraints.isEmpty) {
      return '';
    }
    return "'${constraints.join(' ')}'";
  }

  String toStringWithoutParents() {
    final children = this.children.isNotEmpty
        ? 'with children: [${this.children.map((e) => e.toString()).join(', ')}]'
        : null;
    final props = this.props.isNotEmpty
        ? this.props.map((e) => e.description).join(' ')
        : null;

    final constraints = [props, children].where((e) => e != null);
    return constraints.join(' ');
  }

  String toStringBreadcrumb() {
    final parents = this.parents;

    if (parents.isEmpty) {
      return toStringWithoutParents();
    }

    final parentBreadcrumbs = parents.map((e) => e.toStringBreadcrumb());
    if (parentBreadcrumbs.length == 1) {
      return '${parentBreadcrumbs.first} > ${toStringWithoutParents()}';
    } else {
      return '[${parentBreadcrumbs.join(' && ')}] > ${toStringWithoutParents()}';
    }
  }

  @override
  WidgetSelector<W> get self => this;

  WidgetSelector<W> copyWith({
    List<PredicateWithDescription>? props,
    List<WidgetSelector>? parents,
    List<WidgetSelector>? children,
    ExpectedQuantity? expectedQuantity,
    W Function(Element element)? mapElementToWidget,
  }) {
    return WidgetSelector<W>(
      props: props ?? this.props,
      parents: parents ?? this.parents,
      children: children ?? this.children,
      expectedQuantity: expectedQuantity ?? this.expectedQuantity,
      mapElementToWidget: mapElementToWidget ?? this.mapElementToWidget,
    );
  }

  /// Filters all elements that match the selector
  ///
  /// ```dart
  /// withProp(
  ///   selector: (subject) => subject.context.nest<int?>(
  ///     () => ['with "maxLines"'],
  ///     (Element element) => Extracted.value(_extractMaxLines(element)),
  ///   ),
  ///   match: (maxLines) => maxLines.equals(1),
  /// );
  /// ```
  WidgetSelector<W> withProp<T>({
    @Deprecated('use elementSelector instead')
    Subject<T> Function(ConditionSubject<Element>)? selector,
    Subject<T> Function(ConditionSubject<Element>)? elementSelector,
    Subject<T> Function(Subject<W>)? widgetSelector,
    required MatchProp<T> match,
  }) {
    final ConditionSubject<Element> elementSubject = it<Element>();
    final Subject<T> subject = () {
      if (selector != null) {
        return selector(elementSubject);
      }
      if (elementSelector != null) {
        return elementSelector(elementSubject);
      }
      assert(widgetSelector != null);

      if (widgetSelector != null) {
        final Subject<W> widgetSubject = elementSubject.context.nest<W>(
          () => [],
          (element) {
            final widget = this.mapElementToWidget(element);
            return Extracted.value(widget);
          },
        );
        return widgetSelector.call(widgetSubject);
      }

      throw ArgumentError(
        'Either elementSelector (former selector) or widgetSelector must be set',
      );
    }();

    match(subject);
    final name =
        describe(elementSubject).map((it) => it.trim()).toList().join(' ');

    return whereElement(
      (element) {
        final failure = softCheck(element, elementSubject);
        if (failure != null) {
          final errorParts =
              describe(elementSubject).map((it) => it.trim()).toList();
          // workaround allowing to use
          // hasPropertyXWhere((subject)=> subject.equals(X));
          // instead of
          // hasPropertyXWhere((subject)=> subject.isNotNull().equals(X));
          //
          // when Subject is Subject<T> but the value can actually be null (should be Subject<T?>).
          if (errorParts.last == 'is null' &&
              failure.rejection.actual.firstOrNull == '<null>') {
            // property is null and isNull() was called
            // not error because null == null
            return true;
          }
          return false;
        }
        return true;
      },
      description: name,
    );
  }

  /// Finds the diagnostic property (from [Element.toDiagnosticsNode]) with
  /// [propName] and returns the value as type [T]
  WidgetSelector<W> withDiagnosticProp<T>(
    String propName,
    MatchProp<T> match,
  ) {
    final ConditionSubject<T> nameSubject = it();
    nameSubject.context.nest<T>(
      () => ['with prop "$propName"'],
      (value) => Extracted.value(value),
    );
    match(nameSubject);
    final name =
        describe(nameSubject).map((it) => it.trim()).toList().join(' ');

    return whereElement(
      (element) {
        final diagnosticsNode = mapElementToWidget(element).toDiagnosticsNode();
        final DiagnosticsNode? prop = diagnosticsNode
            .getProperties()
            .firstOrNullWhere((e) => e.name == propName);

        final actual = prop?.value as T? ?? prop?.getDefaultValue<T>();

        final ConditionSubject<T?> conditionSubject = it<T?>();
        final Subject<T> subject = conditionSubject.context.nest<T>(
          () => [toStringBreadcrumb(), 'with prop "$propName"'],
          (value) {
            if (prop == null) {
              return Extracted.rejection(which: ['Has no prop "$propName"']);
            }
            if (value is! T) {
              return Extracted.rejection(
                which: [
                  'Has no prop "$propName" of type "$T", the type is "${prop.value.runtimeType}"',
                ],
              );
            }

            return Extracted.value(actual as T);
          },
        );
        match(subject);
        final failure = softCheck(actual, conditionSubject);
        if (failure != null) {
          final errorParts =
              describe(conditionSubject).map((it) => it.trim()).toList();
          // workaround allowing to use
          // hasPropertyXWhere((subject)=> subject.equals(X));
          // instead of
          // hasPropertyXWhere((subject)=> subject.isNotNull().equals(X));
          //
          // when Subject is Subject<T> but the value can actually be null (should be Subject<T?>).
          if (errorParts.last == 'is null' &&
              failure.rejection.actual.firstOrNull == '<null>') {
            // property is null and isNull() was called
            // not error because null == null
            return true;
          }
          return false;
        }

        return true;
      },
      description: name,
    );
  }
}

extension SelectorToSnapshot<W extends Widget> on WidgetSelector<W> {
  MultiWidgetSnapshot<W> snapshot() {
    TestAsyncUtils.guardSync();
    return snapshot_file.snapshot(this);
  }

  MultiWidgetSelector<W> get multi {
    return MultiWidgetSelector<W>.fromWidgetSelector(this);
  }

  SingleWidgetSelector<W> get single {
    return SingleWidgetSelector<W>.fromWidgetSelector(this);
  }
}

/// A collection of [discovered] elements that match [selector]
class MultiWidgetSnapshot<W extends Widget> {
  MultiWidgetSnapshot({
    required this.selector,
    required this.discovered,
    required this.debugCandidates,
    required this.scope,
  }) : _widgets = Map.fromEntries(
          discovered.map((e) => MapEntry(e, e.element.widget)),
        );

  /// The widgets at the point when the snapshot was taken
  ///
  /// [Element] is a mutable object that might have changed since the snapshot
  /// was taken. This is a reference to the widget that was found at the time
  /// the snapshot was taken. This allows to compare the widget with the current
  /// widget in the tree.
  final Map<WidgetTreeNode, Widget> _widgets;

  final WidgetSelector<W> selector;

  final ScopedWidgetTreeSnapshot scope;

  /// All widgets that were checked by [selector]
  ///
  /// Only ever use this for debugging purposes, the number of candidates can vary
  final List<Element> debugCandidates;

  final List<WidgetTreeNode> discovered;

  /// Shorthand to get the widgets of all discovered elements
  /// (see [discovered] or [discoveredElements])
  ///
  /// This list may be incomplete for synthetic widgets like [AnyText], when the widgets are not of type [W].
  ///
  /// To check the number of discovered elements, always use [discovered] or [discoveredElements]. Use [discoveredWidgets] only when you need to access any properties of the widgets.
  List<W> get discoveredWidgets => _widgets.values.whereType<W>().toList();

  List<Element> get discoveredElements =>
      discovered.map((e) => e.element).toList();

  @override
  String toString() {
    return 'SpotSnapshot of $selector (${discoveredElements.length} matches)}';
  }

  SingleWidgetSnapshot<W> get single {
    if (discovered.length > 1) {
      final errorBuilder = StringBuffer();
      errorBuilder.writeln(
        'Found ${discovered.length} elements matching $selector in widget tree, '
        'expected only one',
      );

      discovered.forEachIndexed((candidate, index) {
        errorBuilder.writeln("Possible candidate $index:");
        errorBuilder.writeln(candidate.element.toStringDeep());
      });

      errorBuilder.writeln(
        'Found ${discovered.length} elements matching $selector in widget tree, '
        'expected only one',
      );

      fail(errorBuilder.toString());
    }

    assert(discovered.length <= 1);
    return SingleWidgetSnapshot(
      selector: selector,
      discovered: discovered.firstOrNull,
      debugCandidates: debugCandidates,
    );
  }
}

/// A snapshot of a single [discovered] element that matches [selector]
class SingleWidgetSnapshot<W extends Widget> implements WidgetMatcher<W> {
  SingleWidgetSnapshot({
    required this.selector,
    required this.discovered,
    required this.debugCandidates,
  }) : _widget = discovered?.element == null
            ? null
            : selector.mapElementToWidget(discovered!.element);

  /// The widget at the point when the snapshot was taken
  ///
  /// [Element] is a mutable object that might have changed since the snapshot
  /// was taken. This is a reference to the widget that was found at the time
  /// the snapshot was taken. This allows to compare the widget with the current
  /// widget in the tree.
  final W? _widget;

  @override
  final WidgetSelector<W> selector;

  /// All widgets that were checked by [selector]
  ///
  /// Only ever use this for debugging purposes, the number of candidates can vary
  final List<Element> debugCandidates;

  /// The node in the widget tree that was found by [selector]
  final WidgetTreeNode? discovered;

  @override
  String toString() {
    return 'SingleSpotSnapshot{widget: $_widget, selector: $selector, element: ${discovered?.element}}';
  }

  @override
  Element get element {
    if (discovered == null) {
      throw StateError(
        "WidgetSelector does not match any widget, can not access the shorthand 'element'. "
        "Instead check if 'discovered' is null.",
      );
    }
    return discovered!.element;
  }

  W? get discoveredWidget =>
      discovered == null ? null : selector.mapElementToWidget(element);

  Element? get discoveredElement => element;

  @override
  W get widget => _widget!;
}

extension QuantityMatchers<W extends Widget> on WidgetSelector<W> {
  MultiWidgetSnapshot<W> existsAtLeastOnce() {
    TestAsyncUtils.guardSync();
    return snapshot(this).existsAtLeastOnce();
  }

  MultiWidgetSnapshot<W> existsAtMostOnce() {
    TestAsyncUtils.guardSync();
    return snapshot(this).existsAtMostOnce();
  }

  void doesNotExist() {
    TestAsyncUtils.guardSync();
    snapshot(this).doesNotExist();
  }

  SingleWidgetSnapshot<W> existsOnce() {
    TestAsyncUtils.guardSync();
    return snapshot(this).existsOnce();
  }

  MultiWidgetSnapshot<W> existsExactlyNTimes(int n) {
    TestAsyncUtils.guardSync();
    return snapshot(this).existsExactlyNTimes(n);
  }

  MultiWidgetSnapshot<W> existsAtLeastNTimes(int n) {
    TestAsyncUtils.guardSync();
    return snapshot(this).existsAtLeastNTimes(n);
  }

  MultiWidgetSnapshot<W> existsAtMostNTimes(int n) {
    TestAsyncUtils.guardSync();
    return snapshot(this).existsAtMostNTimes(n);
  }
}

/// Extensions that control the parent/children widgets of a [WidgetSelector]
extension RelativeSelectors<W extends Widget> on WidgetSelector<W> {
  /// Returns a [WidgetSelector] that requires [parent] to be a parent of
  /// the to be matched widget
  WidgetSelector<W> withParent(WidgetSelector parent) {
    return copyWith(parents: [...parents, parent]);
  }

  /// Returns a [WidgetSelector] that requires [parents] to be parents of
  /// the to be matched widget
  WidgetSelector<W> withParents(List<WidgetSelector> parents) {
    return copyWith(parents: [...this.parents, ...parents]);
  }

  /// Returns a [WidgetSelector] that requires [child] to be a child of the to
  /// be matched widget
  WidgetSelector<W> withChild(WidgetSelector child) {
    return copyWith(children: [...children, child]);
  }

  /// Returns a [WidgetSelector] that requires [children] to be children of the
  /// to be matched widget
  WidgetSelector<W> withChildren(List<WidgetSelector> children) {
    return copyWith(children: [...this.children, ...children]);
  }
}

extension AssertionMatcher<W extends Widget> on MultiWidgetSnapshot<W> {
  SingleWidgetSnapshot<W> single() {
    return SingleWidgetSnapshot(
      selector: selector,
      discovered: discovered.firstOrNull,
      debugCandidates: debugCandidates,
    );
  }
}

extension MutliMatchers<W extends Widget> on MultiWidgetSnapshot<W> {
  MultiWidgetSnapshot<W> any(void Function(WidgetMatcher<W>) matcher) {
    TestAsyncUtils.guardSync();
    if (discovered.isEmpty) {
      throw Exception('Expected at least one match for $this, but found none');
    }

    late String matcherDescription;
    final found = discovered.any((element) {
      final wm = WidgetMatcher(
        element: element.element,
        selector: selector,
      );
      try {
        matcher(wm);
        return true;
      } catch (e) {
        matcherDescription =
            e is PropertyCheckFailure ? e.matcherDescription : e.toString();
        return false;
      }
    });

    if (found) {
      return this;
    }
    throw TestFailure(
      "Expected that at least one candidate fulfills matcher '$matcherDescription', but none did.",
    );
  }

  MultiWidgetSnapshot<W> all(void Function(WidgetMatcher<W>) matcher) {
    TestAsyncUtils.guardSync();
    if (discovered.isEmpty) {
      throw Exception('Expected at least one match for $this, but found none');
    }

    late String matcherDescription;
    final missMatches = discovered.whereNot((element) {
      final wm = WidgetMatcher(
        element: element.element,
        selector: selector,
      );
      try {
        matcher(wm);
        return true;
      } catch (e) {
        matcherDescription =
            e is PropertyCheckFailure ? e.matcherDescription : e.toString();
        return false;
      }
    }).toList();

    if (missMatches.isEmpty) {
      return this;
    }
    throw TestFailure(
        "Expected that all candidates fulfill matcher '$matcherDescription', but only ${discovered.length - missMatches.length} of ${discovered.length} did.\n"
        'Mismatches: ${missMatches.map((e) => e.element.toStringDeep()).join(', ')}');
  }
}

Type _typeOf<T>() => T;

extension CreateMatchers<W extends Widget> on WidgetSelector<W> {
  void printMatchers({
    Map<String, String> propNameOverrides = const {},
  }) {
    final value = createMatcherString(
      propNameOverrides: propNameOverrides,
    );
    if (value == null) {
      return;
    }

    // ignore: avoid_print
    print(value);
  }

  void writeMatchersToFile({
    required String path,
    Map<String, String> propNameOverrides = const {},
    String? imports,
    bool Function(DiagnosticsNode node)? filter,
  }) {
    final content = createMatcherString(
      propNameOverrides: propNameOverrides,
      imports: imports,
      filter: filter,
    );
    final file = File(path);
    if (content == null) {
      if (file.existsSync()) {
        file.deleteSync();
      }
    } else {
      file
        ..createSync(recursive: true)
        ..writeAsStringSync(content);
    }
  }

  String? createMatcherString({
    Map<String, String> propNameOverrides = const {},
    String? imports,
    bool Function(DiagnosticsNode node)? filter,
  }) {
    final snapshot = existsAtLeastOnce();
    final anyElement = snapshot.discoveredElements.first;

    final elementProps = anyElement.toDiagnosticsNode().getProperties();
    final widgetProps =
        mapElementToWidget(anyElement).toDiagnosticsNode().getProperties();

    String widgetType = _typeOf<W>().toString().capitalize();
    if (widgetType.contains('<')) {
      widgetType = widgetType.substring(0, widgetType.indexOf('<'));
    }
    bool addedMethods = false;

    final matcherSb = StringBuffer();
    matcherSb.writeln('''
/// Matchers for the properties of [$widgetType] provided via [Diagnosticable.debugFillProperties]
extension ${widgetType}Matcher on WidgetMatcher<$widgetType> {
''');

    final selectorSb = StringBuffer();
    selectorSb.writeln(
      '''
/// Allows filtering [$widgetType] by the properties provided via [Diagnosticable.debugFillProperties]
extension ${widgetType}Selector on WidgetSelector<$widgetType> {
''',
    );

    final distinctProps =
        [...widgetProps, ...elementProps].distinctBy((it) => it.name).toList();
    for (final DiagnosticsNode prop in distinctProps) {
      if (filter != null && !filter(prop)) {
        continue;
      }
      final String diagnosticPropName = prop.name!;
      final String methodPropName = () {
        final String name = prop.name!;
        final parts = name.split(RegExp('[^a-zA-Z]'));
        if (parts.length == 1) {
          return name;
        }

        // camel case
        return parts
            .mapIndexed((index, it) => index == 0 ? it : it.capitalize())
            .join();
      }();
      final humanPropName = propNameOverrides[methodPropName] ?? methodPropName;
      String propType = prop.getType();
      if (prop is ObjectFlagProperty &&
          (propType == 'Widget' || propType == 'Widget?')) {
        // matchers on widgets are not supported, use .spot() to check the tree further down
        continue;
      }
      if (prop is FlagProperty && methodPropName == 'dirty') {
        // dirty flags are irrelevant for assertions (and always false)
        continue;
      }
      if (propType.contains('=>')) {
        // ignore lambda properties
        continue;
      }
      if (prop.name == 'depth' || prop.name == 'key') {
        // ignore default properties that are covered by general Wiget selectors
        continue;
      }
      if (prop.name == 'dependencies') {
        if (propType == 'List<DiagnosticsNode>' ||
            propType == 'Set<InheritedElement>') {
          // Widget dependencies are only indirect properties
          continue;
        }
      }
      if (prop.name == 'renderObject' && propType == 'RenderObject') {
        final propValueRuntimeType = prop.value.runtimeType.toString();
        if (!propValueRuntimeType.startsWith('_')) {
          propType = propValueRuntimeType;
        }
      }

      if (prop.name == 'state' && propType.contains('State<StatefulWidget>')) {
        final propValueRuntimeType = prop.value.runtimeType.toString();
        if (propValueRuntimeType.startsWith('_')) {
          // this is not useful without type
          continue;
        }
        propType = propValueRuntimeType;
        continue;
      }
      final propTypeNullable = propType.endsWith('?') ? propType : '$propType?';

      String matcherVerb = 'has';
      if (humanPropName == 'enabled') {
        matcherVerb = 'is';
      }

      addedMethods = true;
      matcherSb.writeln('''
  /// Expects that $humanPropName of [$widgetType] matches the condition in [match]    
  WidgetMatcher<$widgetType> $matcherVerb${humanPropName.capitalize()}Where(MatchProp<$propType> match) {
    return hasDiagnosticProp<$propType>('$diagnosticPropName', match);
  }
  
  /// Expects that $humanPropName of [$widgetType] equals (==) [value]
  WidgetMatcher<$widgetType> $matcherVerb${humanPropName.capitalize()}($propTypeNullable value) {
    return hasDiagnosticProp<$propType>('$diagnosticPropName', (it) => value == null ? it.isNull() : it.equals(value));
  }
''');

      selectorSb.writeln('''
  /// Creates a [WidgetSelector] that finds all [$widgetType] where $humanPropName matches the condition   
  WidgetSelector<$widgetType> where${humanPropName.capitalize()}(MatchProp<$propType> match) {
    return withDiagnosticProp<$propType>('$diagnosticPropName', match);
  }
  
  /// Creates a [WidgetSelector] that finds all [$widgetType] where $humanPropName equals (==) [value]
  WidgetSelector<$widgetType> with${humanPropName.capitalize()}($propTypeNullable value) {
    return withDiagnosticProp<$propType>('$diagnosticPropName', (it) => value == null ? it.isNull() : it.equals(value));
  }
''');
    }

    matcherSb.writeln('}');
    selectorSb.writeln('}');

    if (addedMethods == false) {
      // nothing added, don't generate the file at all
      return null;
    }

    final overridesParam = propNameOverrides.isEmpty
        ? ''
        : () {
            final map = propNameOverrides
                .mapEntries((it) => MapEntry("'${it.key}'", "'${it.value}'"))
                .map((it) => '${it.key}: ${it.value}')
                .joinToString(separator: ', ', prefix: '{', postfix: '}');
            return 'propNameOverrides: $map';
          }();

    return '''
// ignore_for_file: require_trailing_commas
// coverage:ignore-file

${imports ?? "import 'package:flutter/widgets.dart';"}
import 'package:spot/spot.dart';

/// Matchers for [$widgetType] auto-generated by spot
///
/// ```dart
/// spot<$widgetType>().printMatchers($overridesParam);
/// ```
$matcherSb
$selectorSb    
    ''';
  }
}

extension ReadType on DiagnosticsNode {
  String getType() {
    if (this is StringProperty) {
      return 'String';
    }

    if (this is FlagProperty) {
      return 'bool';
    }

    if (this is DoubleProperty) {
      return 'double';
    }

    if (this is IntProperty) {
      return 'int';
    }
    if (this is IconDataProperty) {
      return 'IconData';
    }
    if (this is ColorProperty) {
      return 'Color';
    }

    if (this is AttributedStringProperty) {
      return 'String';
    }

    if (this is EnumProperty) {
      // "EnumProperty<TextAlign>"
      final Type runtimeType = this.runtimeType;
      // "TextAlign"
      final String? genericType = () {
        try {
          final regex = RegExp('<(.*)>');
          return regex.firstMatch(runtimeType.toString())?.group(1);
        } catch (_) {
          return null;
        }
      }();

      if (genericType != null) {
        return genericType;
      }
    }

    if (this is DiagnosticsProperty) {
      final Type runtimeType = this.runtimeType;
      final String? genericType = () {
        try {
          final regex = RegExp('<(.*)>');
          return regex.firstMatch(runtimeType.toString())?.group(1);
        } catch (_) {
          return null;
        }
      }();

      if (genericType != null) {
        return genericType;
      }
    }

    return 'Object?';
  }
}

extension on DiagnosticsNode {
  T? getDefaultValue<T>() {
    try {
      if (this is DiagnosticsProperty) {
        return (this as DiagnosticsProperty).defaultValue as T?;
      }
    } catch (_) {
      return null;
    }
    return null;
  }
}<|MERGE_RESOLUTION|>--- conflicted
+++ resolved
@@ -1,5 +1,3 @@
-// ignore_for_file: require_trailing_commas
-
 import 'dart:io';
 
 import 'package:checks/checks.dart';
@@ -751,7 +749,6 @@
     return this;
   }
 
-<<<<<<< HEAD
   T getWidgetProp<T>(NamedWidgetProp<W, T> prop) {
     final widget = selector.mapElementToWidget(element);
     return prop.get(widget);
@@ -759,25 +756,12 @@
 
   WidgetMatcher<W> hasWidgetProp<T>({
     required NamedWidgetProp<W, T> prop,
-=======
-  WidgetMatcher<W> hasWidgetProp<T>({
-    required String name,
-    required T Function(W) prop,
->>>>>>> 20bdd190
     required MatchProp<T> match,
   }) {
     final ConditionSubject<Element> conditionSubject = it<Element>();
     final Subject<T> subject = conditionSubject.context.nest<T>(
-<<<<<<< HEAD
       () => ['$W', "with prop '${prop.name}'"],
       (element) => Extracted.value(getWidgetProp(prop)),
-=======
-      () => ['$W', "with prop '$name'"],
-      (element) {
-        final widget = selector.mapElementToWidget(element);
-        return Extracted.value(prop.call(widget));
-      },
->>>>>>> 20bdd190
     );
 
     match(subject);
@@ -806,7 +790,6 @@
     return this;
   }
 
-<<<<<<< HEAD
   T getElementProp<T>(NamedElementProp<T> prop) {
     return prop.get(element);
   }
@@ -848,29 +831,20 @@
   }
 
   T getRenderObjectProp<T, R extends RenderObject>(
-      NamedRenderObjectProp<R, T> prop) {
+    NamedRenderObjectProp<R, T> prop,
+  ) {
     final renderObject = element.renderObject! as R;
     return prop.get(renderObject);
   }
 
   WidgetMatcher<W> hasRenderObjectProp<T, R extends RenderObject>({
     required NamedRenderObjectProp<R, T> prop,
-=======
-  WidgetMatcher<W> hasElementProp<T>({
-    required String name,
-    required T Function(Element) prop,
->>>>>>> 20bdd190
     required MatchProp<T> match,
   }) {
     final ConditionSubject<Element> conditionSubject = it<Element>();
     final Subject<T> subject = conditionSubject.context.nest<T>(
-<<<<<<< HEAD
       () => ['RenderObject of $W', "with prop '${prop.name}'"],
       (element) => Extracted.value(getRenderObjectProp(prop)),
-=======
-      () => ['Element of $W', "with prop '$name'"],
-      (element) => Extracted.value(prop.call(element)),
->>>>>>> 20bdd190
     );
 
     match(subject);
