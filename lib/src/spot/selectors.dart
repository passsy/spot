import 'dart:io';

import 'package:checks/checks.dart';
import 'package:checks/context.dart';
import 'package:dartx/dartx.dart';
import 'package:flutter/foundation.dart';
import 'package:flutter/material.dart';
import 'package:flutter/rendering.dart';
import 'package:flutter_test/flutter_test.dart';
import 'package:spot/spot.dart';
import 'package:spot/src/checks/checks_nullability.dart';
import 'package:spot/src/spot/snapshot.dart' as snapshot_file show snapshot;
import 'package:spot/src/spot/snapshot.dart';
import 'package:spot/src/spot/text/any_text.dart';
import 'package:spot/src/spot/tree_snapshot.dart';

export 'package:checks/context.dart';

/// Root of a [WidgetSelector] chain.
///
/// Do not use this class directly, instead use the top-level entrypoints like
/// - [spot]
/// - [spotSingle]
/// - [spotText]
/// - [spotWidgets]
/// - [spotKeys]
class Spot with Selectors<Widget> {
  /// Creates a starting point for a [WidgetSelector] chain.
  const Spot();

  @override
  WidgetSelector? get self => null;
}

/// A mixin that provides chainable builder methods to create a [WidgetSelector].
mixin Selectors<T extends Widget> {
  /// The [WidgetSelector] the chainable methods build upon.
  ///
  /// This is `null` for the root of the chain.
  WidgetSelector<T>? get self;

  /// Creates a [WidgetSelector] that matches a single Widgets of
  /// type [W] that is in the scope of the parent [WidgetSelector].
  ///
  /// This selector compares the Widgets by runtimeType rather than by super
  /// type (see [WidgetTypeFilter]). This makes sure that e.g. `spot<Align>()`
  /// does not accidentally match a [Center] Widget, that extends [Align].
  ///
  /// ```dart
  /// final appbar = spotSingle<MaterialApp>()
  ///    .spotSingle<Scaffold>()
  ///    .spotSingle<AppBar>()
  /// ```
  SingleWidgetSelector<W> spotSingle<W extends Widget>({
    List<WidgetSelector> parents = const [],
    List<WidgetSelector> children = const [],
  }) {
    return spot<W>(parents: parents, children: children).single;
  }

  /// Creates a [WidgetSelector] that matches a all Widgets of
  /// type [W] that are in the scope of the parent [WidgetSelector].
  ///
  /// This selector compares the Widgets by runtimeType rather than by super
  /// type (see [WidgetTypeFilter]). This makes sure that e.g. `spot<Align>()`
  /// does not accidentally match a [Center] Widget, that extends [Align].
  ///
  /// ```dart
  /// final appbar = spot<MaterialApp>().spot<Scaffold>().spot<AppBar>()
  /// ```
  MultiWidgetSelector<W> spot<W extends Widget>({
    List<WidgetSelector> parents = const [],
    List<WidgetSelector> children = const [],
  }) {
    final selector = MultiWidgetSelector<W>(
      props: [
        WidgetTypePredicate<W>(),
      ],
      parents: [if (self != null) self!, ...parents],
      children: children,
    );

    return selector;
  }

  /// Creates a [WidgetSelector] that finds [widget] by identity and returns
  /// only that widget
  ///
  /// The comparison happens by identity (===)
  SingleWidgetSelector<W> spotSingleWidget<W extends Widget>(
    W widget, {
    List<WidgetSelector> parents = const [],
    List<WidgetSelector> children = const [],
  }) {
    return spotWidgets<W>(
      widget,
      parents: [if (self != null) self!, ...parents],
      children: children,
    ).single;
  }

  /// Creates a [WidgetSelector] that finds all [widget] by identity
  ///
  /// The comparison happens by identity (===)
  MultiWidgetSelector<W> spotWidgets<W extends Widget>(
    W widget, {
    List<WidgetSelector> parents = const [],
    List<WidgetSelector> children = const [],
  }) {
    return MultiWidgetSelector<W>(
      props: [
        WidgetTypePredicate<W>(),
        PredicateWithDescription(
          (Element e) => identical(e.widget, widget),
          description: 'Widget === $widget',
        ),
      ],
      parents: [if (self != null) self!, ...parents],
      children: children,
    );
  }

  /// Creates a [WidgetSelector] that finds the widget that is associated with
  /// [element]
  ///
  /// The comparison happens by identity (===)
  SingleWidgetSelector<W> spotElement<W extends Widget>(
    Element element, {
    List<WidgetSelector> parents = const [],
    List<WidgetSelector> children = const [],
  }) {
    return SingleWidgetSelector<W>(
      props: [
        WidgetTypePredicate<W>(),
        PredicateWithDescription(
          (Element e) => identical(e, element),
          description: 'Element === $element',
        ),
      ],
      parents: [if (self != null) self!, ...parents],
      children: children,
    );
  }

  /// Creates a [WidgetSelector] that finds text within the parent
  ///
  /// [spotText] compares text using 'contains'. For more control over the
  /// comparison, use [spotTextWhere] or set [exact] to `true`.
  ///
  /// This method combines finding of [Text], [EditableText] and [SelectableText]
  /// widgets. Ultimately, all widgets show text as [RichText] widget.
  ///
  /// For assertions against specific text widgets and their properties, use the
  /// normal [spot] method and set the text widget type as generic type argument.
  ///
  /// ```dart
  /// final welcome = spot<Text>().whereText((it) => it.equals("Hello"));
  /// welcome.first().snapshot().hasMaxLines(1).hasTextAlign(TextAlign.center);
  /// ```
  SingleWidgetSelector<AnyText> spotText(
    Pattern text, {
    List<WidgetSelector> parents = const [],
    List<WidgetSelector> children = const [],
    bool exact = false,
  }) {
    if (exact) {
      if (text is! String) {
        throw ArgumentError(
          'Patterns are not supported for exact matching',
        );
      }
      return spotTextWhere(
        (it) => it.equals(text),
        description: 'with text "$text"',
        parents: parents,
        children: children,
      );
    }

    // default with contains
    return spotTextWhere(
      (it) => it.contains(text),
      description: 'contains text "$text"',
      parents: parents,
      children: children,
    );
  }

  /// Creates a [WidgetSelector] that finds text matching [match] in the parent
  ///
  /// ``` dart
  /// Text('Hello World');
  ///
  /// // all match the Text widget above
  /// spotTextWhere((it) => it.equals('Hello World'));
  /// spotTextWhere((it) => it.startsWith('Hello'));
  /// spotTextWhere((it) => it.endsWith('World!'));
  /// spotTextWhere((it) => it.contains('Wo'));
  /// spotText('Wo');
  /// ```
  SingleWidgetSelector<AnyText> spotTextWhere(
    void Function(Subject<String>) match, {
    List<WidgetSelector> parents = const [],
    List<WidgetSelector> children = const [],
    String? description,
  }) {
    final String name = description ??
        () {
          final ConditionSubject<String> subject = it();
          match(subject);
          return describe(subject).map((it) => it.trim()).toList().join(' ');
        }();
    return SingleAnyTextWidgetSelector(
      props: [
        MatchTextPredicate(
          match: (it) => match(it),
          description: 'Widget with text $name',
        ),
      ],
      parents: [if (self != null) self!, ...parents],
      children: children,
    );
  }

  /// Creates a [WidgetSelector] that finds a single [Text], [EditableText] or
  /// [RichText] where [text] is the content
  @Deprecated(
    'Use spotText("Hello") or '
    'spot<Text>().whereText((it) => it.equals("Hello")).first() instead',
  )
  SingleWidgetSelector<W> spotSingleText<W extends Widget>(
    String text, {
    List<WidgetSelector> parents = const [],
    List<WidgetSelector> children = const [],
    bool findRichText = false,
  }) {
    return spotTexts<W>(
      text,
      parents: [if (self != null) self!, ...parents],
      children: children,
      findRichText: findRichText,
    ).single;
  }

  /// Creates a [WidgetSelector] that finds all [Text], [EditableText] or
  /// [RichText] where [text] is the content
  @Deprecated(
    'Use spotText("Hello") or '
    'spot<Text>().whereText((it) => it.equals("Hello")) instead',
  )
  MultiWidgetSelector<W> spotTexts<W extends Widget>(
    String text, {
    List<WidgetSelector> parents = const [],
    List<WidgetSelector> children = const [],
    bool findRichText = false,
  }) {
    return MultiWidgetSelector<W>(
      props: [
        WidgetTypePredicate<W>(),
        PredicateWithDescription(
          (Element e) {
            if (e.widget is Text) {
              final actual = (e.widget as Text).data;
              return actual == text;
            }
            if (e.widget is SelectableText) {
              final actual = (e.widget as SelectableText).data;
              return actual == text;
            }
            if (e.widget is EditableText) {
              final actual = (e.widget as EditableText).controller.text;
              return actual == text;
            }
            if (findRichText == true && e.widget is RichText) {
              final actual = (e.widget as RichText).text.toPlainText();
              return actual == text;
            }
            return false;
          },
          description: 'Widget with exact text: "$text"',
        ),
      ],
      parents: [if (self != null) self!, ...parents],
      children: children,
    );
  }

  /// Creates a [WidgetSelector] that finds a single [Icon] based on the [icon]
  SingleWidgetSelector<Icon> spotSingleIcon(
    IconData icon, {
    bool skipOffstage = true,
    List<WidgetSelector> parents = const [],
    List<WidgetSelector> children = const [],
  }) {
    return spotIcons(
      icon,
      parents: [if (self != null) self!, ...parents],
      children: children,
    ).single;
  }

  /// Creates a [WidgetSelector] that finds all [Icon] widgets based on the [icon]
  MultiWidgetSelector<Icon> spotIcons(
    IconData icon, {
    bool skipOffstage = true,
    List<WidgetSelector> parents = const [],
    List<WidgetSelector> children = const [],
  }) {
    return MultiWidgetSelector(
      props: [
        WidgetTypePredicate<Icon>(),
        PredicateWithDescription(
          (Element e) {
            if (e.widget is Icon) {
              return (e.widget as Icon).icon == icon;
            }
            return false;
          },
          description: 'Widget with icon: "$icon"',
        ),
      ],
      parents: [if (self != null) self!, ...parents],
      children: children,
    );
  }

  /// Creates a [WidgetSelector] that finds a single widget with the given [key]
  SingleWidgetSelector<W> spotSingleKey<W extends Widget>(
    Key key, {
    List<WidgetSelector> parents = const [],
    List<WidgetSelector> children = const [],
  }) {
    return spotKeys<W>(
      key,
      parents: [if (self != null) self!, ...parents],
      children: children,
    ).single;
  }

  /// Creates a [WidgetSelector] that finds all widgets with the given [key]
  MultiWidgetSelector<W> spotKeys<W extends Widget>(
    Key key, {
    List<WidgetSelector> parents = const [],
    List<WidgetSelector> children = const [],
  }) {
    return MultiWidgetSelector(
      props: [
        WidgetTypePredicate<W>(),
        PredicateWithDescription(
          (element) => element.widget.key == key,
          description: 'with key: "$key"',
        ),
      ],
      parents: [if (self != null) self!, ...parents],
      children: children,
    );
  }

  WidgetSelector<W> cast<W extends Widget>() {
    return WidgetSelector<W>(
      props: self!.props,
      parents: self!.parents,
      children: self!.children,
      expectedQuantity: self!.expectedQuantity,
    );
  }

  /// Selects the first of n widgets
  ///
  /// "first" is neither the top-most or the bottom-most widget. Instead, it is
  /// the widget that was found first during a depth-first search of the widget
  /// tree
  SingleWidgetSelector<T> first() {
    return FirstWidgetSelector<T>(
      props: self!.props,
      parents: self!.parents,
      children: self!.children,
    );
  }

  /// Selects the last of n widgets
  ///
  /// "last" is neither the top-most or the bottom-most widget. Instead, it is
  /// the widget that was found last during a depth-first search of the widget
  /// tree
  SingleWidgetSelector<T> last() {
    return LastWidgetSelector<T>(
      props: self!.props,
      parents: self!.parents,
      children: self!.children,
    );
  }
}

class FirstWidgetSelector<W extends Widget> extends SingleWidgetSelector<W> {
  FirstWidgetSelector({
    required super.props,
    required super.parents,
    required super.children,
  });

  @override
  List<ElementFilter> createElementFilters() {
    return [...super.createElementFilters(), FirstElement()];
  }

  @override
  String toString() {
    return 'first Widget ${super.toString()}';
  }

  @override
  String toStringWithoutParents() {
    return ':first';
  }
}

class FirstElement extends ElementFilter {
  FirstElement();

  @override
  Iterable<WidgetTreeNode> filter(Iterable<WidgetTreeNode> candidates) {
    final first = candidates.firstOrNull;
    if (first == null) {
      return [];
    }
    return [first];
  }
}

class LastWidgetSelector<W extends Widget> extends SingleWidgetSelector<W> {
  LastWidgetSelector({
    required super.props,
    required super.parents,
    required super.children,
  });

  @override
  List<ElementFilter> createElementFilters() {
    return [...super.createElementFilters(), LastElement()];
  }

  @override
  String toString() {
    return 'last Widget ${super.toString()}';
  }

  @override
  String toStringWithoutParents() {
    return ':last';
  }
}

class LastElement extends ElementFilter {
  LastElement();

  @override
  Iterable<WidgetTreeNode> filter(Iterable<WidgetTreeNode> candidates) {
    final last = candidates.lastOrNull;
    if (last == null) {
      return [];
    }
    return [last];
  }
}

extension SelectorQueries<W extends Widget> on Selectors<W> {
  /// Creates a filter for the discovered elements which is applied when the
  /// [Selector] is snapshotted
  WidgetSelector<W> whereElement(
    bool Function(Element element) predicate, {
    required String description,
  }) {
    return self!.copyWith(
      props: [
        ...self!.props,
        PredicateWithDescription(
          (Element e) => predicate(e),
          description: description,
        ),
      ],
    );
  }

  /// Creates a filter for the widgets of the discovered elements which is
  /// applied when the [Selector] is snapshotted
  WidgetSelector<W> whereWidget(
    bool Function(W widget) predicate, {
    required String description,
  }) {
    return self!.copyWith(
      props: [
        ...self!.props,
        PredicateWithDescription(
          (Element element) {
            final widget = self!.mapElementToWidget(element);
            return predicate(widget);
          },
          description: description,
        ),
      ],
    );
  }
}

/// A Function that fires checks against [T] using the [Subject] API
///
/// The [Subject] keeps the error states and is further processed
typedef MatchProp<T> = void Function(Subject<T>);

extension MatchPropNullable<T> on MatchProp<T> {
  MatchProp<T?> hideNullability() {
    return (Subject<T?> subject) {
      this.call(subject.hideNullability());
    };
  }
}

class WidgetMatcher<W extends Widget> {
  W get widget => element.widget as W;
  final Element element;
  final WidgetSelector<W> selector;

  WidgetMatcher({
    required this.element,
    required this.selector,
  }) : assert(element.widget is W);
}

extension WidgetMatcherExtensions<W extends Widget> on WidgetMatcher<W> {
  WidgetMatcher<W> hasDiagnosticProp<T>(
    String propName,
    MatchProp<T> match,
  ) {
    final mappedElement = selector.mapElementToWidget(element);
    final diagnosticsNode = mappedElement.toDiagnosticsNode();
    final DiagnosticsNode? prop = diagnosticsNode
        .getProperties()
        .firstOrNullWhere((e) => e.name == propName);

    final actual = prop?.value as T? ?? prop?.getDefaultValue<T>();

    final ConditionSubject<T?> conditionSubject = it<T?>();
    final Subject<T> subject = conditionSubject.context.nest<T>(
      () => [selector.toStringBreadcrumb(), 'with property $propName'],
      (value) {
        if (prop == null) {
          return Extracted.rejection(which: ['Has no prop "$propName"']);
        }
        if (value is! T) {
          return Extracted.rejection(
            which: [
              'Has no prop "$propName" of type "$T", the type is "${prop.value.runtimeType}"',
            ],
          );
        }
        return Extracted.value(value);
      },
    );
    match(subject);
    final failure = softCheck(actual, conditionSubject);
    if (failure != null) {
      final errorParts =
          describe(conditionSubject).map((it) => it.trim()).toList();
      // workaround allowing to use
      // hasPropertyXWhere((subject)=> subject.equals(X));
      // instead of
      // hasPropertyXWhere((subject)=> subject.isNotNull().equals(X));
      //
      // when Subject is Subject<T> but the value can actually be null (should be Subject<T?>).
      final errorMessage = errorParts.join(' ');
      if (errorParts.last == 'is null' &&
          failure.rejection.actual.firstOrNull == '<null>') {
        // property is null and isNull() was called
        // not error because null == null
        return this;
      }
      throw PropertyCheckFailure(
        'Failed to match widget: $errorMessage, actual: ${literal(actual).joinToString()}',
        matcherDescription: errorParts.skip(1).join(' ').removePrefix('with '),
      );
    }
    return this;
  }

  /// Allows checking for properties of [Element] that are stored in child
  /// [Widget]s or in the state.
  /// Use [selector] to extract the actual value and validate it with [match].
  ///
  /// ```dart
  /// hasProp(
  ///   selector: (subject) => subject.context.nest<int?>(
  ///     () => ['has "maxLines"'],
  ///     (Element element) => Extracted.value(_extractMaxLines(element)),
  ///   ),
  ///   match: (maxLines) => maxLines.equals(1),
  /// );
  ///
  /// int? _extractMaxLines(Element element) {
  ///   element.requireWidgetType<Text>();
  ///   // every Text widget has a RichText child where the effective maxLines are set
  ///   final richTextElement =
  ///       element.children.firstWhere((e) => e.widget is RichText);
  ///   final richText = richTextElement.widget as RichText;
  ///   return richText.maxLines;
  /// }
  /// ```
  WidgetMatcher<W> hasProp<T>({
    @Deprecated('use elementSelector instead')
    Subject<T> Function(ConditionSubject<Element>)? selector,
    Subject<T> Function(ConditionSubject<Element>)? elementSelector,
    Subject<T> Function(Subject<W>)? widgetSelector,
    required MatchProp<T> match,
  }) {
    final ConditionSubject<Element> conditionSubject = it<Element>();
    final Subject<T> subject = () {
      if (selector != null) {
        return selector(conditionSubject);
      }
      if (elementSelector != null) {
        return elementSelector(conditionSubject);
      }
      assert(widgetSelector != null);

      if (widgetSelector != null) {
        final Subject<W> widgetSubject = conditionSubject.context.nest<W>(
          () => ['widget $W'],
          (element) {
            final widget = this.selector.mapElementToWidget(element);
            return Extracted.value(widget);
          },
        );
        return widgetSelector.call(widgetSubject);
      }

      throw ArgumentError(
        'Either elementSelector (former selector) or widgetSelector must be set',
      );
    }();

    match(subject);
    final failure = softCheck(element, conditionSubject);
    if (failure != null) {
      final errorParts =
          describe(conditionSubject).map((it) => it.trim()).toList();
      // workaround allowing to use
      // hasPropertyXWhere((subject)=> subject.equals(X));
      // instead of
      // hasPropertyXWhere((subject)=> subject.isNotNull().equals(X));
      //
      // when Subject is Subject<T> but the value can actually be null (should be Subject<T?>).
      final errorMessage = errorParts.join(' ');
      if (errorParts.last == 'is null' &&
          failure.rejection.actual.firstOrNull == '<null>') {
        // property is null and isNull() was called
        // not error because null == null
        return this;
      }
      throw PropertyCheckFailure(
        'Failed to match widget: $errorMessage, actual: ${failure.rejection.actual.joinToString()}',
        matcherDescription: errorParts.skip(1).join(' ').removePrefix('with '),
      );
    }
    return this;
  }
}

class PropertyCheckFailure extends TestFailure {
  PropertyCheckFailure(
    super.message, {
    required this.matcherDescription,
  });

  final String matcherDescription;
}

class PropMatcher<W extends Widget> {
  final void Function(WidgetMatcher<W>) matcher;
  final String description;

  const PropMatcher(
    this.matcher, {
    required this.description,
  });
}

class PredicateWithDescription {
  final bool Function(Element) predicate;
  final String description;

  PredicateWithDescription(this.predicate, {required this.description});

  @override
  String toString() {
    return 'PredicateWithDescription{"$description"}';
  }
}

class WidgetTypePredicate<W extends Widget> extends PredicateWithDescription {
  WidgetTypePredicate() : super((e) => e.widget is W, description: '$W');
}

/// A [WidgetSelector] that intends to resolve to a single widget
class SingleWidgetSelector<W extends Widget> extends WidgetSelector<W> {
  SingleWidgetSelector({
    required super.props,
    super.parents,
    super.children,
    super.mapElementToWidget,
  }) : super(expectedQuantity: ExpectedQuantity.single);

  SingleWidgetSelector.fromWidgetSelector(WidgetSelector<W> selector)
      : super(
          props: selector.props,
          parents: selector.parents,
          children: selector.children,
          mapElementToWidget: selector.mapElementToWidget,
          expectedQuantity: ExpectedQuantity.single,
        );

  SingleWidgetSnapshot<W> snapshot() {
    TestAsyncUtils.guardSync();
    return snapshot_file.snapshot(this).single;
  }
}

/// A [WidgetSelector] that to 0..N widgets
class MultiWidgetSelector<W extends Widget> extends WidgetSelector<W> {
  MultiWidgetSelector({
    super.props,
    super.parents,
    super.children,
    super.mapElementToWidget,
  }) : super(expectedQuantity: ExpectedQuantity.multi);

  MultiWidgetSelector.fromWidgetSelector(WidgetSelector<W> selector)
      : super(
          props: selector.props,
          parents: selector.parents,
          children: selector.children,
          mapElementToWidget: selector.mapElementToWidget,
          expectedQuantity: ExpectedQuantity.multi,
        );

  MultiWidgetSnapshot<W> snapshot() {
    TestAsyncUtils.guardSync();
    return snapshot_file.snapshot(this);
  }
}

abstract class ElementFilter {
  /// Filters all candidates, retuning only a subset that matches
  Iterable<WidgetTreeNode> filter(Iterable<WidgetTreeNode> candidates);

// TODO add description
}

abstract class CandidateGenerator<W extends Widget> {
  Iterable<WidgetTreeNode> generateCandidates();
}

/// Filters candidates by widget type [W] comparing the runtime type.
///
/// Comparing the runtimeType makes sure that `spot<Align>()`
/// does not accidentally match a [Center] Widget, that extends [Align].
class WidgetTypeFilter<W extends Widget> implements ElementFilter {
  @override
  Iterable<WidgetTreeNode> filter(Iterable<WidgetTreeNode> candidates) {
    final type = _typeOf<W>();
    return candidates
        .where((WidgetTreeNode node) => node.element.widget.runtimeType == type)
        .toList();
  }

  @override
  String toString() {
    return 'WidgetTypeFilter of $W';
  }
}

class PropFilter implements ElementFilter {
  final List<PredicateWithDescription> props;

  PropFilter(this.props);

  @override
  Iterable<WidgetTreeNode> filter(Iterable<WidgetTreeNode> candidates) {
    return candidates.where((node) {
      return props.all((prop) {
        return prop.predicate(node.element);
      });
    }).toList();
  }

  @override
  String toString() {
    final props = this.props.isNotEmpty
        ? this.props.map((e) => e.description).join(' ')
        : null;

    return 'PropFilter of $props';
  }
}

class ChildFilter implements ElementFilter {
  final List<WidgetSelector> children;

  ChildFilter(this.children);

  @override
  Iterable<WidgetTreeNode> filter(Iterable<WidgetTreeNode> candidates) {
    final tree = currentWidgetTreeSnapshot();
    final List<WidgetTreeNode> matchingChildNodes = [];
    // Then check for every queryMatch if the children and props match
    for (final WidgetTreeNode candidate in candidates) {
      final Map<WidgetSelector, List<WidgetTreeNode>> matchesPerChild = {};

      final subtree = tree.scope(candidate);
      final List<WidgetTreeNode> subtreeNodes = subtree.allNodes;
      for (final WidgetSelector<Widget> childSelector in children) {
        matchesPerChild[childSelector] = [];
        // TODO instead of searching the children, starting from the root widget, find a way to reverse the search and
        //  start form the subtree.
        //  Keep in mind, each child selector might be defined with parents which are outside of the subtree
        final MultiWidgetSnapshot ss = snapshot(childSelector);
        final discoveredInSubtree = ss.discovered
            .where((element) => subtreeNodes.contains(element))
            .toList();

        if (discoveredInSubtree.isNotEmpty) {
          matchesPerChild[childSelector] = discoveredInSubtree;
        } else {
          continue;
        }
      }
      if (matchesPerChild.values.any((list) => list.isEmpty)) {
        // not all children match
        continue;
      }
      matchingChildNodes.add(candidate);
    }
    return matchingChildNodes;
  }

  @override
  String toString() {
    final children = this.children.isNotEmpty
        ? 'with children: [${this.children.map((e) => e.toStringBreadcrumb()).join(', ')}]'
        : null;

    return 'PropFilter of $children';
  }
}

enum ExpectedQuantity {
  /// A selector that matches a single widget
  single,

  /// A selector that matches multiple widgets
  multi,
}

/// Represents a chain of widgets in the widget tree that can be asserted
///
/// Compared to normal [Finder], this gives great error messages along the chain
class WidgetSelector<W extends Widget> with Selectors<W> {
  /// Matches any widget currently mounted
  static final WidgetSelector all = MultiWidgetSelector(
    props: [
      PredicateWithDescription(
        (e) => true,
        description: 'any Widget',
      ),
    ],
  );

  Type get type => W;

  WidgetSelector({
    List<PredicateWithDescription>? props,
    List<WidgetSelector>? parents,
    List<WidgetSelector>? children,
    required this.expectedQuantity,
    W Function(Element element)? mapElementToWidget,
  })  : props = List.unmodifiable(props ?? []),
        parents = List.unmodifiable(parents?.toSet().toList() ?? []),
        children = List.unmodifiable(children ?? []),
        mapElementToWidget = mapElementToWidget ?? defaultMapElementToWidget<W>;

  final List<PredicateWithDescription> props;

  final List<WidgetSelector> parents;

  final List<WidgetSelector> children;

  /// Whether this selector expects to find a single or multiple widgets
  final ExpectedQuantity expectedQuantity;

  static W defaultMapElementToWidget<W>(Element element) {
    return element.widget as W;
  }

  /// Overwrite this method when [W] is a synthetic widget like [AnyText] that
  /// combines multiple widgets of similar (but not exact) Type
  final W Function(Element element) mapElementToWidget;

  /// Returns a list of [ElementFilter] that is used to filter the widget tree
  /// (or subtrees of [parents]) for widgets that match this selectors criteria
  ///
  /// This method is intended to be overridden by subclasses to add additional
  /// filters that are not covered by this base implementation.
  List<ElementFilter> createElementFilters() {
    return [
      if (props.isNotEmpty) PropFilter(props),
      if (children.isNotEmpty) ChildFilter(children),
    ];
  }

  CandidateGenerator<W> createCandidateGenerator() {
    return CandidateGeneratorFromParents(this);
  }

  @override
  String toString() {
    final children = this.children.isNotEmpty
        ? 'with children: [${this.children.map((e) => e.toString()).join(', ')}]'
        : null;
    final parents = this.parents.isNotEmpty
        ? 'with parents: [${this.parents.map((e) => e.toString()).join(', ')}]'
        : null;
    final props = this.props.isNotEmpty
        ? this.props.map((e) => e.description).join(' ')
        : null;

    final constraints = [props, children, parents].where((e) => e != null);
    if (constraints.isEmpty) {
      return '';
    }
    return "'${constraints.join(' ')}'";
  }

  String toStringWithoutParents() {
    final children = this.children.isNotEmpty
        ? 'with children: [${this.children.map((e) => e.toString()).join(', ')}]'
        : null;
    final props = this.props.isNotEmpty
        ? this.props.map((e) => e.description).join(' ')
        : null;

    final constraints = [props, children].where((e) => e != null);
    return constraints.join(' ');
  }

  String toStringBreadcrumb() {
    final parents = this.parents;

    if (parents.isEmpty) {
      return toStringWithoutParents();
    }

    final parentBreadcrumbs = parents.map((e) => e.toStringBreadcrumb());
    if (parentBreadcrumbs.length == 1) {
      return '${parentBreadcrumbs.first} > ${toStringWithoutParents()}';
    } else {
      return '[${parentBreadcrumbs.join(' && ')}] > ${toStringWithoutParents()}';
    }
  }

  @override
  WidgetSelector<W> get self => this;

  WidgetSelector<W> copyWith({
    List<PredicateWithDescription>? props,
    List<WidgetSelector>? parents,
    List<WidgetSelector>? children,
    ExpectedQuantity? expectedQuantity,
    W Function(Element element)? mapElementToWidget,
  }) {
    return WidgetSelector<W>(
      props: props ?? this.props,
      parents: parents ?? this.parents,
      children: children ?? this.children,
      expectedQuantity: expectedQuantity ?? this.expectedQuantity,
      mapElementToWidget: mapElementToWidget ?? this.mapElementToWidget,
    );
  }

  /// Filters all elements that match the selector
  ///
  /// ```dart
  /// withProp(
  ///   selector: (subject) => subject.context.nest<int?>(
  ///     () => ['with "maxLines"'],
  ///     (Element element) => Extracted.value(_extractMaxLines(element)),
  ///   ),
  ///   match: (maxLines) => maxLines.equals(1),
  /// );
  /// ```
  WidgetSelector<W> withProp<T>({
    @Deprecated('use elementSelector instead')
    Subject<T> Function(ConditionSubject<Element>)? selector,
    Subject<T> Function(ConditionSubject<Element>)? elementSelector,
    Subject<T> Function(Subject<W>)? widgetSelector,
    required MatchProp<T> match,
  }) {
    final ConditionSubject<Element> elementSubject = it<Element>();
    final Subject<T> subject = () {
      if (selector != null) {
        return selector(elementSubject);
      }
      if (elementSelector != null) {
        return elementSelector(elementSubject);
      }
      assert(widgetSelector != null);

      if (widgetSelector != null) {
        final Subject<W> widgetSubject = elementSubject.context.nest<W>(
          () => [],
          (element) {
            final widget = this.mapElementToWidget(element);
            return Extracted.value(widget);
          },
        );
        return widgetSelector.call(widgetSubject);
      }

      throw ArgumentError(
        'Either elementSelector (former selector) or widgetSelector must be set',
      );
    }();

    match(subject);
    final name =
        describe(elementSubject).map((it) => it.trim()).toList().join(' ');

    return whereElement(
      (element) {
        final failure = softCheck(element, elementSubject);
        if (failure != null) {
          final errorParts =
              describe(elementSubject).map((it) => it.trim()).toList();
          // workaround allowing to use
          // hasPropertyXWhere((subject)=> subject.equals(X));
          // instead of
          // hasPropertyXWhere((subject)=> subject.isNotNull().equals(X));
          //
          // when Subject is Subject<T> but the value can actually be null (should be Subject<T?>).
          if (errorParts.last == 'is null' &&
              failure.rejection.actual.firstOrNull == '<null>') {
            // property is null and isNull() was called
            // not error because null == null
            return true;
          }
          return false;
        }
        return true;
      },
      description: name,
    );
  }

  /// Finds the diagnostic property (from [Element.toDiagnosticsNode]) with
  /// [propName] and returns the value as type [T]
  WidgetSelector<W> withDiagnosticProp<T>(
    String propName,
    MatchProp<T> match,
  ) {
    final ConditionSubject<T> nameSubject = it();
    nameSubject.context.nest<T>(
      () => ['with prop "$propName"'],
      (value) => Extracted.value(value),
    );
    match(nameSubject);
    final name =
        describe(nameSubject).map((it) => it.trim()).toList().join(' ');

    return whereElement(
      (element) {
        final diagnosticsNode = mapElementToWidget(element).toDiagnosticsNode();
        final DiagnosticsNode? prop = diagnosticsNode
            .getProperties()
            .firstOrNullWhere((e) => e.name == propName);

        final actual = prop?.value as T? ?? prop?.getDefaultValue<T>();

        final ConditionSubject<T?> conditionSubject = it<T?>();
        final Subject<T> subject = conditionSubject.context.nest<T>(
          () => [toStringBreadcrumb(), 'with prop "$propName"'],
          (value) {
            if (prop == null) {
              return Extracted.rejection(which: ['Has no prop "$propName"']);
            }
            if (value is! T) {
              return Extracted.rejection(
                which: [
                  'Has no prop "$propName" of type "$T", the type is "${prop.value.runtimeType}"',
                ],
              );
            }

            return Extracted.value(actual as T);
          },
        );
        match(subject);
        final failure = softCheck(actual, conditionSubject);
        if (failure != null) {
          final errorParts =
              describe(conditionSubject).map((it) => it.trim()).toList();
          // workaround allowing to use
          // hasPropertyXWhere((subject)=> subject.equals(X));
          // instead of
          // hasPropertyXWhere((subject)=> subject.isNotNull().equals(X));
          //
          // when Subject is Subject<T> but the value can actually be null (should be Subject<T?>).
          if (errorParts.last == 'is null' &&
              failure.rejection.actual.firstOrNull == '<null>') {
            // property is null and isNull() was called
            // not error because null == null
            return true;
          }
          return false;
        }

        return true;
      },
      description: name,
    );
  }
}

extension SelectorToSnapshot<W extends Widget> on WidgetSelector<W> {
  MultiWidgetSnapshot<W> snapshot() {
    TestAsyncUtils.guardSync();
    return snapshot_file.snapshot(this);
  }

  MultiWidgetSelector<W> get multi {
    return MultiWidgetSelector<W>.fromWidgetSelector(this);
  }

  SingleWidgetSelector<W> get single {
    return SingleWidgetSelector<W>.fromWidgetSelector(this);
  }
}

/// A collection of [discovered] elements that match [selector]
class MultiWidgetSnapshot<W extends Widget> {
  MultiWidgetSnapshot({
    required this.selector,
    required this.discovered,
    required this.debugCandidates,
    required this.scope,
  }) : _widgets = Map.fromEntries(
          discovered.map((e) => MapEntry(e, e.element.widget)),
        );

  /// The widgets at the point when the snapshot was taken
  ///
  /// [Element] is a mutable object that might have changed since the snapshot
  /// was taken. This is a reference to the widget that was found at the time
  /// the snapshot was taken. This allows to compare the widget with the current
  /// widget in the tree.
  final Map<WidgetTreeNode, Widget> _widgets;

  final WidgetSelector<W> selector;

  final ScopedWidgetTreeSnapshot scope;

  /// All widgets that were checked by [selector]
  ///
  /// Only ever use this for debugging purposes, the number of candidates can vary
  final List<Element> debugCandidates;

  final List<WidgetTreeNode> discovered;

  /// Shorthand to get the widgets of all discovered elements
  /// (see [discovered] or [discoveredElements])
  ///
  /// This list may be incomplete for synthetic widgets like [AnyText], when the widgets are not of type [W].
  ///
  /// To check the number of discovered elements, always use [discovered] or [discoveredElements]. Use [discoveredWidgets] only when you need to access any properties of the widgets.
  List<W> get discoveredWidgets => _widgets.values.whereType<W>().toList();

  List<Element> get discoveredElements =>
      discovered.map((e) => e.element).toList();

  @override
  String toString() {
    return 'SpotSnapshot of $selector (${discoveredElements.length} matches)}';
  }

  SingleWidgetSnapshot<W> get single {
    if (discovered.length > 1) {
      final errorBuilder = StringBuffer();
      errorBuilder.writeln(
        'Found ${discovered.length} elements matching $selector in widget tree, '
        'expected only one',
      );

      discovered.forEachIndexed((candidate, index) {
        errorBuilder.writeln("Possible candidate $index:");
        errorBuilder.writeln(candidate.element.toStringDeep());
      });

      errorBuilder.writeln(
        'Found ${discovered.length} elements matching $selector in widget tree, '
        'expected only one',
      );

      fail(errorBuilder.toString());
    }

    assert(discovered.length <= 1);
    return SingleWidgetSnapshot(
      selector: selector,
      discovered: discovered.firstOrNull,
      debugCandidates: debugCandidates,
    );
  }
}

/// A snapshot of a single [discovered] element that matches [selector]
class SingleWidgetSnapshot<W extends Widget> implements WidgetMatcher<W> {
  SingleWidgetSnapshot({
    required this.selector,
    required this.discovered,
    required this.debugCandidates,
  }) : _widget = discovered?.element.widget;

  /// The widget at the point when the snapshot was taken
  ///
  /// [Element] is a mutable object that might have changed since the snapshot
  /// was taken. This is a reference to the widget that was found at the time
  /// the snapshot was taken. This allows to compare the widget with the current
  /// widget in the tree.
  final Widget? _widget;

  @override
  final WidgetSelector<W> selector;

  /// All widgets that were checked by [selector]
  ///
  /// Only ever use this for debugging purposes, the number of candidates can vary
  final List<Element> debugCandidates;

  /// The node in the widget tree that was found by [selector]
  final WidgetTreeNode? discovered;

  @override
  String toString() {
    return 'SingleSpotSnapshot{widget: $_widget, selector: $selector, element: ${discovered?.element}}';
  }

  @override
  Element get element {
    if (discovered == null) {
      throw StateError(
        "WidgetSelector does not match any widget, can not access the shorthand 'element'. "
        "Instead check if 'discovered' is null.",
      );
    }
    return discovered!.element;
  }

  W? get discoveredWidget =>
      discovered == null ? null : selector.mapElementToWidget(element);

  Element? get discoveredElement => element;

  @override
  W get widget => _widget! as W;
}

extension QuantityMatchers<W extends Widget> on WidgetSelector<W> {
  MultiWidgetSnapshot<W> existsAtLeastOnce() {
    TestAsyncUtils.guardSync();
    return snapshot(this).existsAtLeastOnce();
  }

  MultiWidgetSnapshot<W> existsAtMostOnce() {
    TestAsyncUtils.guardSync();
    return snapshot().existsAtMostOnce();
  }

  void doesNotExist() {
    TestAsyncUtils.guardSync();
    snapshot(this).doesNotExist();
  }

  SingleWidgetSnapshot<W> existsOnce() {
    TestAsyncUtils.guardSync();
    return snapshot(this).existsOnce();
  }

  MultiWidgetSnapshot<W> existsExactlyNTimes(int n) {
    TestAsyncUtils.guardSync();
    return snapshot(this).existsExactlyNTimes(n);
  }

  MultiWidgetSnapshot<W> existsAtLeastNTimes(int n) {
    TestAsyncUtils.guardSync();
<<<<<<< HEAD
    return snapshot(this).existsAtLeastNTimes(n);
=======
    return snapshot().existsAtLeastNTimes(n);
  }

  MultiWidgetSnapshot<W> existsAtMostNTimes(int n) {
    TestAsyncUtils.guardSync();
    return snapshot().existsAtMostNTimes(n);
  }
}

extension SingleSnapshotSelector<W extends Widget> on SingleWidgetSelector<W> {
  MultiWidgetSelector<W> get multi {
    return MultiWidgetSelector<W>(
      props: props,
      parents: parents,
      children: children,
    );
  }

  SingleWidgetSnapshot<W> snapshot() {
    TestAsyncUtils.guardSync();
    return snapshot_file.snapshot(this).single;
>>>>>>> 06e22215
  }
}

extension AssertionMatcher<W extends Widget> on MultiWidgetSnapshot<W> {
  SingleWidgetSnapshot<W> single() {
    return SingleWidgetSnapshot(
      selector: selector,
      discovered: discovered.firstOrNull,
      debugCandidates: debugCandidates,
    );
  }
}

extension MutliMatchers<W extends Widget> on MultiWidgetSnapshot<W> {
  MultiWidgetSnapshot<W> any(void Function(WidgetMatcher<W>) matcher) {
    TestAsyncUtils.guardSync();
    if (discovered.isEmpty) {
      throw Exception('Expected at least one match for $this, but found none');
    }

    late String matcherDescription;
    final found = discovered.any((element) {
      final wm = WidgetMatcher(
        element: element.element,
        selector: selector,
      );
      try {
        matcher(wm);
        return true;
      } catch (e) {
        matcherDescription =
            e is PropertyCheckFailure ? e.matcherDescription : e.toString();
        return false;
      }
    });

    if (found) {
      return this;
    }
    throw TestFailure(
      "Expected that at least one candidate fulfills matcher '$matcherDescription', but none did.",
    );
  }

  MultiWidgetSnapshot<W> all(void Function(WidgetMatcher<W>) matcher) {
    TestAsyncUtils.guardSync();
    if (discovered.isEmpty) {
      throw Exception('Expected at least one match for $this, but found none');
    }

    late String matcherDescription;
    final missMatches = discovered.whereNot((element) {
      final wm = WidgetMatcher(
        element: element.element,
        selector: selector,
      );
      try {
        matcher(wm);
        return true;
      } catch (e) {
        matcherDescription =
            e is PropertyCheckFailure ? e.matcherDescription : e.toString();
        return false;
      }
    }).toList();

    if (missMatches.isEmpty) {
      return this;
    }
    throw TestFailure(
        "Expected that all candidates fulfill matcher '$matcherDescription', but only ${discovered.length - missMatches.length} of ${discovered.length} did.\n"
        'Mismatches: ${missMatches.map((e) => e.element.toStringDeep()).join(', ')}');
  }
}

Type _typeOf<T>() => T;

extension CreateMatchers<W extends Widget> on WidgetSelector<W> {
  void printMatchers({
    Map<String, String> propNameOverrides = const {},
  }) {
    final value = createMatcherString(
      propNameOverrides: propNameOverrides,
    );
    if (value == null) {
      return;
    }

    // ignore: avoid_print
    print(value);
  }

  void writeMatchersToFile({
    required String path,
    Map<String, String> propNameOverrides = const {},
    String? imports,
    bool Function(DiagnosticsNode node)? filter,
  }) {
    final content = createMatcherString(
      propNameOverrides: propNameOverrides,
      imports: imports,
      filter: filter,
    );
    final file = File(path);
    if (content == null) {
      if (file.existsSync()) {
        file.deleteSync();
      }
    } else {
      file
        ..createSync(recursive: true)
        ..writeAsStringSync(content);
    }
  }

  String? createMatcherString({
    Map<String, String> propNameOverrides = const {},
    String? imports,
    bool Function(DiagnosticsNode node)? filter,
  }) {
    final snapshot = existsAtLeastOnce();
    final anyElement = snapshot.discoveredElements.first;

    final elementProps = anyElement.toDiagnosticsNode().getProperties();
    final widgetProps =
        mapElementToWidget(anyElement).toDiagnosticsNode().getProperties();

    String widgetType = _typeOf<W>().toString().capitalize();
    if (widgetType.contains('<')) {
      widgetType = widgetType.substring(0, widgetType.indexOf('<'));
    }
    bool addedMethods = false;

    final matcherSb = StringBuffer();
    matcherSb.writeln('''
/// Matchers for the properties of [$widgetType] provided via [Diagnosticable.debugFillProperties]
extension ${widgetType}Matcher on WidgetMatcher<$widgetType> {
''');

    final selectorSb = StringBuffer();
    selectorSb.writeln(
      '''
/// Allows filtering [$widgetType] by the properties provided via [Diagnosticable.debugFillProperties]
extension ${widgetType}Selector on WidgetSelector<$widgetType> {
''',
    );

    final distinctProps =
        [...widgetProps, ...elementProps].distinctBy((it) => it.name).toList();
    for (final DiagnosticsNode prop in distinctProps) {
      if (filter != null && !filter(prop)) {
        continue;
      }
      final String diagnosticPropName = prop.name!;
      final String methodPropName = () {
        final String name = prop.name!;
        final parts = name.split(RegExp('[^a-zA-Z]'));
        if (parts.length == 1) {
          return name;
        }

        // camel case
        return parts
            .mapIndexed((index, it) => index == 0 ? it : it.capitalize())
            .join();
      }();
      final humanPropName = propNameOverrides[methodPropName] ?? methodPropName;
      String propType = prop.getType();
      if (prop is ObjectFlagProperty &&
          (propType == 'Widget' || propType == 'Widget?')) {
        // matchers on widgets are not supported, use .spot() to check the tree further down
        continue;
      }
      if (prop is FlagProperty && methodPropName == 'dirty') {
        // dirty flags are irrelevant for assertions (and always false)
        continue;
      }
      if (propType.contains('=>')) {
        // ignore lambda properties
        continue;
      }
      if (prop.name == 'depth' || prop.name == 'key') {
        // ignore default properties that are covered by general Wiget selectors
        continue;
      }
      if (prop.name == 'dependencies') {
        if (propType == 'List<DiagnosticsNode>' ||
            propType == 'Set<InheritedElement>') {
          // Widget dependencies are only indirect properties
          continue;
        }
      }
      if (prop.name == 'renderObject' && propType == 'RenderObject') {
        final propValueRuntimeType = prop.value.runtimeType.toString();
        if (!propValueRuntimeType.startsWith('_')) {
          propType = propValueRuntimeType;
        }
      }

      if (prop.name == 'state' && propType.contains('State<StatefulWidget>')) {
        final propValueRuntimeType = prop.value.runtimeType.toString();
        if (propValueRuntimeType.startsWith('_')) {
          // this is not useful without type
          continue;
        }
        propType = propValueRuntimeType;
        continue;
      }
      final propTypeNullable = propType.endsWith('?') ? propType : '$propType?';

      String matcherVerb = 'has';
      if (humanPropName == 'enabled') {
        matcherVerb = 'is';
      }

      addedMethods = true;
      matcherSb.writeln('''
  /// Expects that $humanPropName of [$widgetType] matches the condition in [match]    
  WidgetMatcher<$widgetType> $matcherVerb${humanPropName.capitalize()}Where(MatchProp<$propType> match) {
    return hasDiagnosticProp<$propType>('$diagnosticPropName', match);
  }
  
  /// Expects that $humanPropName of [$widgetType] equals (==) [value]
  WidgetMatcher<$widgetType> $matcherVerb${humanPropName.capitalize()}($propTypeNullable value) {
    return hasDiagnosticProp<$propType>('$diagnosticPropName', (it) => value == null ? it.isNull() : it.equals(value));
  }
''');

      selectorSb.writeln('''
  /// Creates a [WidgetSelector] that finds all [$widgetType] where $humanPropName matches the condition   
  WidgetSelector<$widgetType> where${humanPropName.capitalize()}(MatchProp<$propType> match) {
    return withDiagnosticProp<$propType>('$diagnosticPropName', match);
  }
  
  /// Creates a [WidgetSelector] that finds all [$widgetType] where $humanPropName equals (==) [value]
  WidgetSelector<$widgetType> with${humanPropName.capitalize()}($propTypeNullable value) {
    return withDiagnosticProp<$propType>('$diagnosticPropName', (it) => value == null ? it.isNull() : it.equals(value));
  }
''');
    }

    matcherSb.writeln('}');
    selectorSb.writeln('}');

    if (addedMethods == false) {
      // nothing added, don't generate the file at all
      return null;
    }

    final overridesParam = propNameOverrides.isEmpty
        ? ''
        : () {
            final map = propNameOverrides
                .mapEntries((it) => MapEntry("'${it.key}'", "'${it.value}'"))
                .map((it) => '${it.key}: ${it.value}')
                .joinToString(separator: ', ', prefix: '{', postfix: '}');
            return 'propNameOverrides: $map';
          }();

    return '''
// ignore_for_file: require_trailing_commas
// coverage:ignore-file

${imports ?? "import 'package:flutter/widgets.dart';"}
import 'package:spot/spot.dart';

/// Matchers for [$widgetType] auto-generated by spot
///
/// ```dart
/// spot<$widgetType>().printMatchers($overridesParam);
/// ```
$matcherSb
$selectorSb    
    ''';
  }
}

extension ReadType on DiagnosticsNode {
  String getType() {
    if (this is StringProperty) {
      return 'String';
    }

    if (this is FlagProperty) {
      return 'bool';
    }

    if (this is DoubleProperty) {
      return 'double';
    }

    if (this is IntProperty) {
      return 'int';
    }
    if (this is IconDataProperty) {
      return 'IconData';
    }
    if (this is ColorProperty) {
      return 'Color';
    }

    if (this is AttributedStringProperty) {
      return 'String';
    }

    if (this is EnumProperty) {
      // "EnumProperty<TextAlign>"
      final Type runtimeType = this.runtimeType;
      // "TextAlign"
      final String? genericType = () {
        try {
          final regex = RegExp('<(.*)>');
          return regex.firstMatch(runtimeType.toString())?.group(1);
        } catch (_) {
          return null;
        }
      }();

      if (genericType != null) {
        return genericType;
      }
    }

    if (this is DiagnosticsProperty) {
      final Type runtimeType = this.runtimeType;
      final String? genericType = () {
        try {
          final regex = RegExp('<(.*)>');
          return regex.firstMatch(runtimeType.toString())?.group(1);
        } catch (_) {
          return null;
        }
      }();

      if (genericType != null) {
        return genericType;
      }
    }

    return 'Object?';
  }
}

extension on DiagnosticsNode {
  T? getDefaultValue<T>() {
    try {
      if (this is DiagnosticsProperty) {
        return (this as DiagnosticsProperty).defaultValue as T?;
      }
    } catch (_) {
      return null;
    }
    return null;
  }
}<|MERGE_RESOLUTION|>--- conflicted
+++ resolved
@@ -1279,7 +1279,7 @@
 
   MultiWidgetSnapshot<W> existsAtMostOnce() {
     TestAsyncUtils.guardSync();
-    return snapshot().existsAtMostOnce();
+    return snapshot(this).existsAtMostOnce();
   }
 
   void doesNotExist() {
@@ -1299,31 +1299,12 @@
 
   MultiWidgetSnapshot<W> existsAtLeastNTimes(int n) {
     TestAsyncUtils.guardSync();
-<<<<<<< HEAD
     return snapshot(this).existsAtLeastNTimes(n);
-=======
-    return snapshot().existsAtLeastNTimes(n);
   }
 
   MultiWidgetSnapshot<W> existsAtMostNTimes(int n) {
     TestAsyncUtils.guardSync();
-    return snapshot().existsAtMostNTimes(n);
-  }
-}
-
-extension SingleSnapshotSelector<W extends Widget> on SingleWidgetSelector<W> {
-  MultiWidgetSelector<W> get multi {
-    return MultiWidgetSelector<W>(
-      props: props,
-      parents: parents,
-      children: children,
-    );
-  }
-
-  SingleWidgetSnapshot<W> snapshot() {
-    TestAsyncUtils.guardSync();
-    return snapshot_file.snapshot(this).single;
->>>>>>> 06e22215
+    return snapshot(this).existsAtMostNTimes(n);
   }
 }
 
