import 'package:dartx/dartx.dart';
import 'package:flutter/widgets.dart';
import 'package:meta/meta.dart';
import 'package:spot/src/spot/filters/child_filter.dart';
import 'package:spot/src/spot/filters/parent_filter.dart';
import 'package:spot/src/spot/filters/predicate_filter.dart';
import 'package:spot/src/spot/filters/widget_type_filter.dart';
import 'package:spot/src/spot/selectors.dart' show ChainableSelectors;
import 'package:spot/src/spot/tree_snapshot.dart';

export 'package:spot/src/spot/tree_snapshot.dart';

/// Represents a chain of widgets in the widget tree that can be asserted
///
/// Compared to normal [Finder], this gives great error messages along the chain
class WidgetSelector<W extends Widget> with ChainableSelectors<W> {
  /// Matches any widget currently mounted
  static final WidgetSelector all = WidgetSelector(
    widgetPresence: WidgetPresence.combined,
    stages: [
      PredicateFilter(
        predicate: (e) => true,
        description: 'any Widget',
      ),
    ],
  );

  /// Separator indicating a parent-child relationship between selectors
  ///
  /// ```
  /// MaterialApp ᗕ Scaffold
  /// ```
  ///
  /// MaterialApp is parent of Scaffold
  static const String inheritanceSeparator = ' ᗕ ';

  /// Separator splitting stages of a selector
  ///
  /// ```
  /// IconButton ❯ (at index 1) ❯ with prop "color" equals <MaterialColor(primary value: Color(0xff4caf50))>
  /// ```
  ///
  /// IconButton is stage 1, taking the second item is stage 2, and matching the color is stage 3
  static const String stageSeparator = ' ❯ ';

  /// Constructor for creating a [WidgetSelector].
  ///
  /// Allows specifying various parameters for customizing the selection criteria.
  WidgetSelector({
    required List<ElementFilter> stages,
    @Deprecated('Use quantityConstraint instead')
    ExpectedQuantity expectedQuantity = ExpectedQuantity.multi,
    QuantityConstraint? quantityConstraint,
    WidgetPresence? widgetPresence,
    W Function(Element element)? mapElementToWidget,
  })  : stages = List.unmodifiable(stages),
        widgetPresence = widgetPresence ?? WidgetPresence.onstage,
        quantityConstraint = quantityConstraint ??
            // ignore: deprecated_member_use_from_same_package
            (expectedQuantity == ExpectedQuantity.single
                ? QuantityConstraint.single
                : QuantityConstraint.unconstrained),
        mapElementToWidget = mapElementToWidget ?? defaultMapElementToWidget<W>;

  /// The list of filters which are used to narrow down the selection of widgets in the tree
  ///
  /// Each filter is applied in sequence (order is important for filters like `.atIndex(1)`)
  ///
  /// Usual filters are:
  /// - [ParentFilter]
  /// - [ChildFilter]
  /// - [PredicateFilter]
  /// - [WidgetTypeFilter]
  final List<ElementFilter> stages;

  /// Whether this selector expects to find a single or multiple widgets
  @Deprecated('Use quantityConstraint instead')
  ExpectedQuantity get expectedQuantity => quantityConstraint.max == 1
      ? ExpectedQuantity.single
      : ExpectedQuantity.multi;

  /// The number of widgets that this selector expects to find
  final QuantityConstraint quantityConstraint;

  /// Default mapping function to convert an [Element] to a widget of type [W].
  ///
  /// This function is used when no custom mapping is provided in the constructor.
  static W defaultMapElementToWidget<W>(Element element) {
    return element.widget as W;
  }

  /// Overwrite this method when [W] is a synthetic widget like [AnyText] that
  /// combines multiple widgets of similar (but not exact) Type
  final W Function(Element element) mapElementToWidget;

  /// The runtime type of the widget this selector is intended for.
  Type get type => W;

  /// Whether to include offstage widgets in the selection
  final WidgetPresence widgetPresence;

  /// All parent selectors of all stages this widget selector depends on
  List<WidgetSelector> get parents {
    return stages.whereType<ParentFilter>().flatMap((e) => e.parents).toList();
  }

  /// All child selectors of all stages this widget selector depends on
  List<WidgetSelector> get children {
    return stages
        .whereType<ChildFilter>()
        .flatMap((e) => e.childSelectors)
        .toList();
  }

  /// Recursively checks if this or any parent selector includes offstage widgets
  bool isAnyOffstage() {
    if (widgetPresence == WidgetPresence.offstage) {
      return true;
    }
    for (final parent in parents) {
      if (parent.isAnyOffstage()) {
        return true;
      }
    }
    return false;
  }

  /// Recursively checks if this or any parent selector includes onstage and offstage widgets
  bool isAnyCombined() {
    if (widgetPresence == WidgetPresence.combined) {
      return true;
    }
    for (final parent in parents) {
      if (parent.isAnyCombined()) {
        return true;
      }
    }
    return false;
  }

  @override
  String toString() {
    final sb = StringBuffer();

    for (int i = 0; i < stages.length; i++) {
      final stage = stages[i];
      if (stage is ParentFilter) {
        String desc;
        if (stages.length == 1 && (widgetPresence == WidgetPresence.offstage)) {
          desc = 'find only offstage Widgets';
        } else if (stages.length == 1 &&
            (widgetPresence == WidgetPresence.combined)) {
          desc = 'find onstage and offstage Widgets';
        } else {
          desc = stage.parents.first.toString();
        }
        if (desc.contains(' with parent ') || desc.contains(' with child ')) {
          desc = '($desc)';
        }
        sb.write('with parent $desc');
      } else if (stage is ChildFilter) {
        if (stage.childSelectors.length == 1) {
          var desc = stage.childSelectors.first.toString();
          if (desc.contains(' with parent ') || desc.contains(' with child ')) {
            desc = '($desc)';
          }
          sb.write('with child $desc');
        } else {
          var desc = stage.childSelectors.map((e) => e.toString()).join(', ');
          if (desc.contains(' with parent ') || desc.contains(' with child ')) {
            desc = '($desc)';
          }
          sb.write('with children [$desc]');
        }
      } else {
        final desc = stage.description;
        if (desc.contains(' with parent ') || desc.contains(' with child ')) {
          sb.write('($desc)');
        } else {
          sb.write(desc);
        }
      }

      final isLast = i == stages.length - 1;
      if (stage is WidgetTypeFilter) {
        sb.write(' ');
      } else if (!isLast) {
        sb.write(stageSeparator);
      }
    }
    final parts = [
      sb.toString().trim(),
      _quantityToString(),
      if (widgetPresence == WidgetPresence.offstage) '(only offstage)',
      if (widgetPresence == WidgetPresence.combined) '(onstage and offstage)',
    ].where((e) => e != null);
    final out = parts.join(' ');
    return out;
  }

  /// Generates a breadcrumb-like string representation of this selector.
  ///
  /// This method includes parent selectors in the output, showing the full
  /// hierarchy of the selection.
  String toStringBreadcrumb() {
    var sb = StringBuffer();

    for (int i = 0; i < stages.length; i++) {
      final stage = stages[i];
      if (stage is ParentFilter) {
        String child;
        if (stages.length == 1 && (widgetPresence == WidgetPresence.offstage)) {
          child = 'find only offstage Widgets';
        } else if (stages.length == 1 &&
            (widgetPresence == WidgetPresence.combined)) {
          child = 'find onstage and offstage Widgets';
        } else {
          child = sb.toString();
        }
        if (child.endsWith(stageSeparator)) {
          // Remove stage separator from the end
          child = child.substring(0, child.length - stageSeparator.length);
        }
        sb = StringBuffer();
        final String desc;
        if (stage.parents.length == 1) {
          desc = stage.parents.first.toStringBreadcrumb();
        } else {
          desc =
              '[${stage.parents.map((e) => e.toStringBreadcrumb()).join(', ')}]';
        }
        if (desc.contains(inheritanceSeparator) ||
            desc.contains(stageSeparator)) {
          sb.write('($desc)');
        } else {
          sb.write(desc);
        }
        sb.write(inheritanceSeparator);
        sb.write(child);
      } else if (stage is ChildFilter) {
        if (stage.childSelectors.length == 1) {
          var desc = stage.childSelectors.first.toStringBreadcrumb();
          if (desc.contains(inheritanceSeparator) ||
              desc.contains(stageSeparator)) {
            desc = '($desc)';
          }
          sb.write('with child $desc');
        } else {
          var desc = stage.childSelectors
              .map((e) => e.toStringBreadcrumb())
              .join(', ');
          if (desc.contains(inheritanceSeparator) ||
              desc.contains(stageSeparator)) {
            desc = '($desc)';
          }
          sb.write('with children [$desc]');
        }
      } else {
        final desc = stage.description;
        if (desc.contains(inheritanceSeparator) ||
            desc.contains(stageSeparator)) {
          sb.write('($desc)');
        } else {
          sb.write(desc);
        }
      }

      final isLast = i == stages.length - 1;
      if (stage is WidgetTypeFilter) {
        if (!sb.toString().endsWith(' ')) {
          sb.write(' ');
        }
      } else if (!isLast) {
        if (!sb.toString().endsWith(stageSeparator)) {
          sb = StringBuffer(sb.toString().trimRight());
          sb.write(stageSeparator);
        }
      }
    }

    final parts = [
      sb.toString().trim(),
      _quantityToString(),
      if (widgetPresence == WidgetPresence.offstage) '(only offstage)',
      if (widgetPresence == WidgetPresence.combined) '(onstage and offstage)',
    ].where((e) => e != null);
    final out = parts.join(' ');
    return out;
  }

  /// Generates a string representation of the quantity constraints.
  String? _quantityToString() {
    if (quantityConstraint.min == null && quantityConstraint.max == 0) {
      return '(amount: 0)';
    }
    if (quantityConstraint.min == 0 && quantityConstraint.max == 0) {
      return '(amount: 0)';
    }
    if (quantityConstraint.min != null &&
        quantityConstraint.min == quantityConstraint.max) {
      return '(amount: ${quantityConstraint.min})';
    }
    if (quantityConstraint.min != null && quantityConstraint.max != null) {
      return '(amount: ${quantityConstraint.min}...${quantityConstraint.max})';
    }
    if (quantityConstraint.min != null) {
      return '(amount: >=${quantityConstraint.min})';
    }
    if (quantityConstraint.max != null) {
      return '(amount: <=${quantityConstraint.max})';
    }
    return null;
  }

  @override
  WidgetSelector<W> get self => this;

  /// Returns a new instance of [WidgetSelector] with some properties replaced
  /// with new values.
  ///
  /// This method is used for creating a new selector based on the current one
  /// but with some modified parameters.
  @useResult
  WidgetSelector<W> copyWith({
    List<ElementFilter>? stages,
    // ignore: deprecated_member_use_from_same_package
    ExpectedQuantity? expectedQuantity,
    QuantityConstraint? quantityConstraint,
    WidgetPresence? widgetPresence,
    W Function(Element element)? mapElementToWidget,
  }) {
    return WidgetSelector<W>(
      stages: stages ?? this.stages,
      quantityConstraint: quantityConstraint ?? this.quantityConstraint,
      widgetPresence: widgetPresence ?? this.widgetPresence,
      mapElementToWidget: mapElementToWidget ?? this.mapElementToWidget,
    );
  }
}

/// Allows modification of stages of a [WidgetSelector]
extension MutateStages<W extends Widget> on WidgetSelector<W> {
  /// Adds a new [stage] to at the end to further narrow down the selection of widgets
  @useResult
  WidgetSelector<W> addStage(ElementFilter newStage) {
    return copyWith(stages: [...stages, newStage]);
  }
}

/// A [WidgetSelector] that intends to resolve to a single widget
@Deprecated('Use WidgetSelector')
typedef SingleWidgetSelector<W extends Widget> = WidgetSelector<W>;

/// A [WidgetSelector] that to 0..N widgets
@Deprecated('Use WidgetSelector')
typedef MultiWidgetSelector<W extends Widget> = WidgetSelector<W>;

/// Base class for defining filters on widget tree nodes.
///
/// Filters are used to narrow down the set of widget tree nodes based on
/// specific criteria.
///
/// Notable implementations:
/// - [PredicateFilter]
/// - [ChildFilter]
/// - [WidgetTypeFilter]
/// - [ParentFilter]
abstract class ElementFilter {
  /// Filters all candidates, retuning only a subset that matches
  Iterable<WidgetTreeNode> filter(Iterable<WidgetTreeNode> candidates);

  /// A description to describe the filter
  String get description;
}

/// Defines the quantity constraints for the number of widgets
/// expected to be found.
///
/// This class specifies the minimum and maximum number of widgets that a
/// selector should match, enabling precise control over the selection criteria.
class QuantityConstraint {
  /// Constructs a [QuantityConstraint] with optional minimum and maximum values.
  ///
  /// The [min] value specifies the minimum number of widgets to match, and
  /// the [max] value specifies the maximum number of widgets to match.
  /// If both are provided, [min] must be less than or equal to [max].
  const QuantityConstraint({this.min, this.max})
      : assert(min == null || max == null || min <= max);

  /// Constructs a [QuantityConstraint] where exactly [n] widgets should match.
  const QuantityConstraint.exactly(int n)
      : min = n,
        max = n;

  /// Constructs a [QuantityConstraint] where at least [n] widgets should match.
  const QuantityConstraint.atLeast(int n)
      : min = n,
        max = null;

  /// Constructs a [QuantityConstraint] where at most [n] widgets should match.
  const QuantityConstraint.atMost(int n)
      : min = null,
        max = n;

  /// Represents an unconstrained quantity, allowing any number of widgets
  /// to match.
  static const QuantityConstraint unconstrained = QuantityConstraint();

  /// Represents a constraint where no widgets should match.
  static const QuantityConstraint zero = QuantityConstraint.atMost(0);

  /// Represents a constraint where exactly one widget should match.
  static const QuantityConstraint single = QuantityConstraint.atMost(1);

  /// The minimum number of widgets that should match. `null` for no minimum.
  final int? min;

  /// The maximum number of widgets that should match. `null` for no maximum.
  final int? max;

  @override
  String toString() {
    if (min == null && max == null) {
      return 'QuantityConstraint.unconstrained';
    }
    if (max == 0) {
      return 'QuantityConstraint.zero';
    }
    return 'QuantityConstraint{min: $min, max: $max}';
  }

  @override
  bool operator ==(Object other) =>
      identical(this, other) ||
      other is QuantityConstraint &&
          runtimeType == other.runtimeType &&
          min == other.min &&
          max == other.max;

  @override
  int get hashCode => min.hashCode ^ max.hashCode;
}

/// Represents the expected quantity of widgets a selector should match.
@Deprecated('Use QuantityConstraint instead')
enum ExpectedQuantity {
  /// A selector that matches a single widget
  single,

  /// A selector that matches multiple widgets
  multi,
}

<<<<<<< HEAD
/// A filter that matches widgets based on a predicate function.
=======
/// Specifies whether a [WidgetSelector] should search for onstage, offstage,
/// or both types of widgets
>>>>>>> ca9417f9
enum WidgetPresence {
  /// Only widgets that are currently onstage
  onstage,

<<<<<<< HEAD
  /// Only widgets that are currently offstage
=======
  /// Only widgets that are currently offstage, meaning wrapped with [Offstage]
>>>>>>> ca9417f9
  offstage,

  /// All widgets, both onstage and offstage
  combined,
}<|MERGE_RESOLUTION|>--- conflicted
+++ resolved
@@ -451,21 +451,13 @@
   multi,
 }
 
-<<<<<<< HEAD
-/// A filter that matches widgets based on a predicate function.
-=======
 /// Specifies whether a [WidgetSelector] should search for onstage, offstage,
 /// or both types of widgets
->>>>>>> ca9417f9
 enum WidgetPresence {
   /// Only widgets that are currently onstage
   onstage,
 
-<<<<<<< HEAD
-  /// Only widgets that are currently offstage
-=======
   /// Only widgets that are currently offstage, meaning wrapped with [Offstage]
->>>>>>> ca9417f9
   offstage,
 
   /// All widgets, both onstage and offstage
