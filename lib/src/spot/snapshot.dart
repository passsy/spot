import 'package:dartx/dartx.dart';
import 'package:flutter/foundation.dart';
import 'package:flutter/material.dart';
import 'package:flutter_test/flutter_test.dart';
import 'package:spot/spot.dart';
import 'package:spot/src/screenshot/screenshot_annotator.dart';
import 'package:spot/src/spot/element_extensions.dart';
import 'package:spot/src/spot/filters/onstage_filter.dart';
import 'package:spot/src/spot/widget_selector.dart';

/// A type alias for a snapshot that can contain multiple widgets.
@Deprecated('Use WidgetSnapshot')
typedef MultiWidgetSnapshot<W extends Widget> = WidgetSnapshot<W>;

/// A type alias for a snapshot that contains a single widget.
@Deprecated('Use WidgetSnapshot')
typedef SingleWidgetSnapshot<W extends Widget> = WidgetSnapshot<W>;

/// Represents a snapshot of widgets that have been discovered
/// by a [WidgetSelector].
///
/// This class encapsulates the result of a widget selection process, containing
/// information about the widgets that matched the selector's criteria.
class WidgetSnapshot<W extends Widget> {
  /// Constructs a [WidgetSnapshot].
  WidgetSnapshot({
    required this.selector,
    required this.discovered,
    required this.debugCandidates,
    required this.scope,
  }) : _widgets = Map.fromEntries(
          discovered
              .map((e) => MapEntry(e, selector.mapElementToWidget(e.element))),
        );

  /// The widgets at the point when the snapshot was taken
  ///
  /// [Element] is a mutable object that might have changed since the snapshot
  /// was taken. This is a reference to the widget that was found at the time
  /// the snapshot was taken. This allows to compare the widget with the current
  /// widget in the tree.
  final Map<WidgetTreeNode, Widget> _widgets;

  /// The [WidgetSelector] that was used to search/filter elements in [scope]
  final WidgetSelector<W> selector;

  /// A widget tree (not necessarily the whole tree) that was used to
  /// match elements with [selector]
  final ScopedWidgetTreeSnapshot scope;

  /// All widgets from [scope] that were checked by [selector]
  ///
  /// Only ever use this for debugging purposes, the number of candidates can vary
  final List<Element> debugCandidates;

  /// All elements in [scope] that match [selector]
  final List<WidgetTreeNode> discovered;

  @override
  String toString() {
    return 'SpotSnapshot of $selector (${discoveredElements.length} matches)}';
  }
}

/// Extension on [WidgetSnapshot<W>] to convert it to [WidgetMatcher] types.
///
/// Provides convenience methods to transform a widget snapshot into matchers
/// for single or multiple widgets.
extension ToWidgetMatcher<W extends Widget> on WidgetSnapshot<W> {
  /// Converts the snapshot to a [MultiWidgetMatcher],
  /// which can match multiple widgets.
  ///
  /// This method is used when you want to perform assertions or operations
  /// on multiple widgets discovered by the snapshot.
  @useResult
  MultiWidgetMatcher<W> get multi {
    return MultiWidgetMatcher.fromSnapshot(this);
  }

  /// Converts the snapshot to a [WidgetMatcher],
  /// ensuring it matches at most one widget.
  ///
  /// This method is used for assertions or operations on a single widget.
  /// It asserts that the snapshot contains at most one widget.
  @useResult
  WidgetMatcher<W> get single {
    assert(discovered.length <= 1);
    return existsAtMostOnce();
  }
}

/// Extension on [WidgetSnapshot]`<W>` providing shorthand accessors
/// to the discovered widgets and elements.
///
/// Offers convenient methods to retrieve single widgets or elements
/// and lists of discovered widgets and elements.
extension WidgetSnapshotShorthands<W extends Widget> on WidgetSnapshot<W> {
  /// Gets the first discovered widget of type [W], if any.
  /// Returns `null` if no such widget was discovered.
  W? get discoveredWidget => discoveredWidgets.firstOrNull;

  /// Deprecated: Use [discoveredWidget] instead.
  @Deprecated('Use discoveredWidget')
  W? get widget => discoveredWidget;

  /// Gets the first discovered [Element], if any.
  /// Returns `null` if no element was discovered.
  Element? get discoveredElement => discoveredElements.firstOrNull;

  /// Deprecated: Use [discoveredElement] instead.
  @Deprecated('Use discoveredElement')
  Element? get element => discoveredElement;

  /// Shorthand to get the widgets of all discovered elements
  /// (see [discovered] or [discoveredElements])
  ///
  /// This list may be incomplete for synthetic widgets like [AnyText],
  /// when the widgets are not of type [W].
  ///
  /// To check the number of discovered elements, always use [discovered]
  /// or [discoveredElements]. Use [discoveredWidgets] only when you need
  /// to access any properties of the widgets.
  List<W> get discoveredWidgets => _widgets.values.whereType<W>().toList();

  /// A list of all elements that were discovered.
  /// Use this list to access elements corresponding to the discovered widgets.
  List<Element> get discoveredElements =>
      discovered.map((e) => e.element).toList();

  /// Shorthand to get the [RenderObject] of the first discovered widget.
  RenderObject get discoveredRenderObject {
<<<<<<< HEAD
=======
    _exists(min: 1, max: 1);
>>>>>>> a3942b71
    final renderObject = discoveredElement!.renderObject;
    if (renderObject == null) {
      // There is not a single Element in the Flutter SDK that returns null for `renderObject`.
      // Please file a bug if you ever encounter this.
      throw TestFailure(
        "Widget '${selector.toStringBreadcrumb()}' has no associated RenderObject.\n",
      );
    }
    return renderObject;
  }

  /// Shorthand to get all RenderObjects of the discovered widgets.
  List<RenderObject> get discoveredRenderObjects {
    return discoveredElements.mapNotNull((e) => e.renderObject).toList();
  }

  /// Shorthand to get the [RenderBox] of the first discovered widget.
  RenderBox get discoveredRenderBox {
<<<<<<< HEAD
=======
    _exists(min: 1, max: 1);
>>>>>>> a3942b71
    final renderObject = discoveredRenderObject;
    if (renderObject is! RenderBox) {
      throw TestFailure(
        "Widget '${selector.toStringBreadcrumb()}' is associated to $renderObject which "
        "is not a RenderObject in the 2D Cartesian coordinate system "
        "(implements RenderBox).",
      );
    }
    return renderObject;
  }

  /// Shorthand to get all RenderBoxes of the discovered widgets.
  List<RenderBox> get discoveredRenderBoxes {
    return discoveredRenderObjects.whereType<RenderBox>().toList();
  }
}

/// prints debug information during [snapshot] that can be enabled in the
/// assert block
void _snapshotDebugPrint(String text) {
  // always false in production, because asserts are not executed
  bool enableDebugPrint = false;
  assert(() {
    // switch here to enable debug print
    enableDebugPrint = false; // <-- Switch!
    return true;
  }());

  if (kDebugMode && enableDebugPrint) {
    // ignore: avoid_print
    print('${''.padLeft(_depth * 4)}$text');
  }
}

int _depth = -1;

/// Creates a snapshot of widgets that match the specified [selector].
///
/// This function captures the current state of widgets that match the criteria
/// defined in [selector] for further analysis or assertions. It handles both
/// simple selectors and selectors with parent constraints. For
/// parent-constrained selectors, it generates candidates based on the parent
/// selectors and applies additional filters as defined in the selector.
WidgetSnapshot<W> snapshot<W extends Widget>(
  WidgetSelector<W> selector, {
  bool validateQuantity = true,
}) {
  // Make sure that any previous asynchronous operations are completed.
  // This check makes sure that a missing `await` in the line before throws here
  TestAsyncUtils.guardSync();

  final treeSnapshot = currentWidgetTreeSnapshot();
  final List<WidgetTreeNode> candidates = treeSnapshot.allNodes;

  final isAnyOffstage = selector.isAnyOffstage();
  final isAnyCombined = selector.isAnyCombined();

  // an easy to debug list of all filters and their individual results
  final initialStage = _StageResult(
    index: -1,
    filter: WidgetSelector.all.stages.first,
    candidates: candidates.toUnmodifiable(),
  );

  final List<_StageResult> stageResults = [initialStage];

  _depth++;
  _snapshotDebugPrint(
    'snapshot() ${selector.toStringBreadcrumb()}, '
    'visibility-mode ${selector.widgetPresence}',
  );
  final stages = [
    if (!isAnyCombined && isAnyOffstage)
      OffstageFilter()
    else if (!isAnyCombined && !isAnyOffstage)
      OnstageFilter(),
    ...selector.stages,
  ];

  for (int i = 0; i < stages.length; i++) {
    final stage = stages[i];
    // using unmodifiable copies to prevent accidental modification during filtering
    final remainingCandidatesFromPreviousStage =
        stageResults.last.candidates.toUnmodifiable();

    _snapshotDebugPrint(
      "+ Stage $i: $stage, "
      "input-candidates: ${remainingCandidatesFromPreviousStage.length}",
    );

    final after = stage
        .filter(remainingCandidatesFromPreviousStage)
        .toList()
        .toUnmodifiable();
    _snapshotDebugPrint("- Stage $i: $stage, "
        "output-candidates: ${after.length}");
    stageResults.add(_StageResult(index: i, filter: stage, candidates: after));
  }

  _snapshotDebugPrint(
    '${selector.toStringBreadcrumb()}, ${stageResults.last.candidates.length} matches',
  );
  final snapshot = WidgetSnapshot<W>(
    selector: selector,
    discovered: stageResults.last.candidates,
    scope: treeSnapshot,
    debugCandidates: candidates.map((element) => element.element).toList(),
  );
  _depth--;

  if (validateQuantity) {
    snapshot.validateQuantity();
  }

  return snapshot;
}

class _StageResult {
  final int index;
  final ElementFilter filter;
  final List<WidgetTreeNode> candidates;

  const _StageResult({
    required this.index,
    required this.filter,
    required this.candidates,
  });

  @override
  String toString() {
    return 'StageResult(#$index, candidates: ${candidates.length}, filter: $filter)';
  }
}

/// Extension on [WidgetSnapshot]`<W>` providing methods to validate the quantity of discovered widgets.
extension ValidateQuantity<W extends Widget> on WidgetSnapshot<W> {
  /// Validates the quantity of [discovered] to match [WidgetSelector.quantityConstraint]
  void validateQuantity() {
    try {
      final count = discovered.length;
      final minimumConstraint = selector.quantityConstraint.min;
      final maximumConstraint = selector.quantityConstraint.max;

      final unconstrainedSelector = selector.removeQuantityConstraints();

      String significantWidgetTree() {
        final set = discoveredElements.toSet();
        return findCommonAncestor(set).toStringDeep();
      }

      if (minimumConstraint != null && maximumConstraint == null) {
        if (count == 0) {
          _tryMatchingLessSpecificCriteria(this);
          throw QuantityTestFailure(
            message:
                'Could not find ${unconstrainedSelector.toStringBreadcrumb()} in widget tree, '
                'expected at least $minimumConstraint.\n'
                'Check the timeline at the very bottom for more information.',
            significantWidgetTree: significantWidgetTree(),
            snapshot: this,
          );
        }

        if (minimumConstraint > count) {
          _tryMatchingLessSpecificCriteria(this);
          throw QuantityTestFailure(
            message:
                'Found $count elements matching ${unconstrainedSelector.toStringBreadcrumb()} in widget tree, '
                'expected at least $minimumConstraint.\n'
                'Check the timeline at the very bottom for more information.',
            significantWidgetTree: significantWidgetTree(),
            snapshot: this,
          );
        }
      }

      if (maximumConstraint != null && minimumConstraint == null) {
        if (maximumConstraint < count) {
          throw QuantityTestFailure(
            message:
                'Found $count elements matching ${unconstrainedSelector.toStringBreadcrumb()} in widget tree, '
                'expected at most $maximumConstraint.\n'
                'Check the timeline at the very bottom for more information.',
            significantWidgetTree: significantWidgetTree(),
            snapshot: this,
          );
        }
      }

      if (minimumConstraint != null && maximumConstraint != null) {
        if (minimumConstraint == maximumConstraint) {
          final exactCount = minimumConstraint;
          if (count == exactCount) {
            // exact match, all fine
            return;
          } else {
            if (count == 0) {
              _tryMatchingLessSpecificCriteria(this);
              throw QuantityTestFailure(
                message:
                    'Could not find ${unconstrainedSelector.toStringBreadcrumb()} in widget tree, '
                    'expected exactly $exactCount.\n'
                    'Check the timeline at the very bottom for more information.',
                significantWidgetTree: significantWidgetTree(),
                snapshot: this,
              );
            } else {
              _tryMatchingLessSpecificCriteria(this);
              throw QuantityTestFailure(
                message:
                    'Found $count elements matching ${unconstrainedSelector.toStringBreadcrumb()} in widget tree, '
                    'expected exactly $exactCount.\n'
                    'Check the timeline at the very bottom for more information.',
                significantWidgetTree: significantWidgetTree(),
                snapshot: this,
              );
            }
          }
        } else {
          // out of range
          throw QuantityTestFailure(
            message:
                'Found $count elements matching ${unconstrainedSelector.toStringBreadcrumb()} in widget tree, '
                'expected between $minimumConstraint and $maximumConstraint.\n'
                'Check the timeline at the very bottom for more information.',
            significantWidgetTree: significantWidgetTree(),
            snapshot: this,
          );
        }
      }
    } catch (error) {
      if (error is QuantityTestFailure) {
        if (timeline.mode != TimelineMode.off) {
          final screenshot = timeline.takeScreenshotSync(
            annotators: [
              HighlightAnnotator.elements(error.snapshot.discoveredElements),
            ],
          );
          timeline.addEvent(
            eventType: 'Assertion Failed',
            details: '${error.message}\n${error.significantWidgetTree}',
            screenshot: screenshot,
            color: Colors.red,
          );
        }
      }
      rethrow;
    }
  }
}

/// Thrown when the quantity of discovered widgets does not match the expected quantity.
class QuantityTestFailure implements TestFailure {
  /// Creates a new [QuantityTestFailure] based on a snapshot.
  QuantityTestFailure({
    required this.message,
    required this.significantWidgetTree,
    required this.snapshot,
  });

  /// A plain-text message describing the failure.
  @override
  final String message;

  /// A string representation of the relevant widget tree that contains all discovered widgets.
  final String significantWidgetTree;

  /// The snapshot that caused the failure.
  final WidgetSnapshot snapshot;

  @override
  String toString() {
    return message;
  }
}

/// Extension on [WidgetSnapshot]`<W>` providing matchers for asserting
/// the existence of a specific number of widgets.
///
/// These matchers allow checking if a certain number of widgets of type [W]
/// exist in the widget tree based on the snapshot's selector.
extension MultiWidgetSelectorMatcher<W extends Widget> on WidgetSnapshot<W> {
  /// Asserts that no widgets of type [W] exist.
  void doesNotExist() {
    _exists(max: 0);
    if (timeline.mode != TimelineMode.off) {
      timeline.addEvent(
        eventType: 'Assertion',
        details: '${selector.removeQuantityConstraints()} does not exist.',
        color: Colors.grey,
        screenshot: timeline.takeScreenshotSync(
          annotators: [
            HighlightAnnotator.elements(discoveredElements),
          ],
        ),
      );
    }
  }

  /// Asserts that exactly one widget of type [W] exists.
  WidgetMatcher<W> existsOnce() {
    final snapshot = _exists(min: 1, max: 1);
    if (timeline.mode != TimelineMode.off) {
      timeline.addEvent(
        eventType: 'Assertion',
        details: '${selector.removeQuantityConstraints()} exists once.',
        color: Colors.grey,
        screenshot: timeline.takeScreenshotSync(
          annotators: [
            HighlightAnnotator.elements(discoveredElements),
          ],
        ),
      );
    }
    return WidgetMatcher.fromSnapshot(snapshot);
  }

  /// Asserts that at least one widget of type [W] exists.
  MultiWidgetMatcher<W> existsAtLeastOnce() {
    final snapshot = _exists(min: 1);
    if (timeline.mode != TimelineMode.off) {
      timeline.addEvent(
        eventType: 'Assertion',
        details:
            '${selector.removeQuantityConstraints()} exists at least once, found ${discovered.length}.',
        color: Colors.grey,
        screenshot: timeline.takeScreenshotSync(
          annotators: [
            HighlightAnnotator.elements(discoveredElements),
          ],
        ),
      );
    }
    return snapshot.multi;
  }

  /// Asserts that at most one widget of type [W] exists.
  WidgetMatcher<W> existsAtMostOnce() {
    final snapshot = _exists(max: 1);
    if (timeline.mode != TimelineMode.off) {
      timeline.addEvent(
        eventType: 'Assertion',
        details:
            '${selector.removeQuantityConstraints()} exists at most once, found ${discovered.length}.',
        color: Colors.grey,
        screenshot: timeline.takeScreenshotSync(
          annotators: [
            HighlightAnnotator.elements(discoveredElements),
          ],
        ),
      );
    }
    return WidgetMatcher.fromSnapshot(snapshot);
  }

  /// Asserts that exactly [n] widgets of type [W] exist.
  MultiWidgetMatcher<W> existsExactlyNTimes(int n) {
    final snapshot = _exists(min: n, max: n);
    if (timeline.mode != TimelineMode.off) {
      timeline.addEvent(
        eventType: 'Assertion',
        details:
            '${selector.removeQuantityConstraints()} exists exactly $n times, found ${discovered.length}.',
        color: Colors.grey,
        screenshot: timeline.takeScreenshotSync(
          annotators: [
            HighlightAnnotator.elements(discoveredElements),
          ],
        ),
      );
    }
    return snapshot.multi;
  }

  /// Asserts that at least [n] widgets of type [W] exist.
  MultiWidgetMatcher<W> existsAtLeastNTimes(int n) {
    final snapshot = _exists(min: n);
    if (timeline.mode != TimelineMode.off) {
      timeline.addEvent(
        eventType: 'Assertion',
        details:
            '${selector.removeQuantityConstraints()} exists at least $n times, found ${discovered.length}.',
        color: Colors.grey,
        screenshot: timeline.takeScreenshotSync(
          annotators: [
            HighlightAnnotator.elements(discoveredElements),
          ],
        ),
      );
    }
    return snapshot.multi;
  }

  /// Asserts that at most [n] widgets of type [W] exist.
  MultiWidgetMatcher<W> existsAtMostNTimes(int n) {
    final snapshot = _exists(max: n);
    if (timeline.mode != TimelineMode.off) {
      timeline.addEvent(
        eventType: 'Assertion',
        details:
            '${selector.removeQuantityConstraints()} exists at most $n times, found ${discovered.length}.',
        color: Colors.grey,
        screenshot: timeline.takeScreenshotSync(
          annotators: [
            HighlightAnnotator.elements(discoveredElements),
          ],
        ),
      );
    }
    return snapshot.multi;
  }

  /// Internal method to check the existence of widgets with optional
  /// minimum and maximum limits.
  ///
  /// Validates the number of discovered widgets against the provided [min]
  /// and [max] constraints.
  /// Throws a descriptive error if the actual count of widgets does not meet
  /// the constraints.
  WidgetSnapshot<W> _exists({int? min, int? max}) {
    assert(min != null || max != null);
    assert(min == null || min >= 0);
    assert(max == null || max >= 0);
    assert(min == null || max == null || min <= max);

    final count = discovered.length;

    if (min != null) {
      if (count < min) {
        // try finding similar selectors (less specific)
        // if one is found, fail with a more specific error message
        _tryMatchingLessSpecificCriteria(this);

        // else fail with default message
        final errorBuilder = StringBuffer();
        if (count == 0) {
          if (min == max) {
            errorBuilder.writeln(
              'Could not find $selector in widget tree, '
              'expected exactly $min.',
            );
          } else {
            errorBuilder.writeln(
              'Could not find $selector in widget tree, '
              'expected at least $min',
            );
          }
        } else {
          if (min == max) {
            errorBuilder.writeln(
              'Found $count elements matching $selector in widget tree, '
              'expected exactly $min.',
            );
          } else {
            errorBuilder.writeln(
              'Found $count elements matching $selector in widget tree, '
              'expected at least $min.',
            );
          }
        }
        _dumpWidgetTree(errorBuilder);
        if (timeline.mode != TimelineMode.off) {
          timeline.addEvent(
            eventType: 'Assertion Failed',
            details: errorBuilder.toString(),
            color: Colors.red,
            screenshot: timeline.takeScreenshotSync(
              annotators: [
                HighlightAnnotator.elements(discoveredElements),
              ],
            ),
          );
        }
        fail('Could not find $selector in widget tree');
      }
    }

    if (max != null) {
      if (count > max) {
        final errorBuilder = StringBuffer();
        errorBuilder.writeln(
          'Found ${discovered.length} elements matching $selector in widget tree, '
          'expected at most $max.',
        );

        discovered.forEachIndexed((candidate, index) {
          errorBuilder.writeln("Possible match #$index:");
          errorBuilder.writeln(candidate.element.widget.toStringDeep());
        });

        final tree = findCommonAncestor(discoveredElements).toStringDeep();
        if (timeline.mode != TimelineMode.off) {
          timeline.addEvent(
            eventType: 'Assertion Failed',
            details: '$errorBuilder\n'
                '$tree',
            color: Colors.red,
            screenshot: timeline.takeScreenshotSync(
              annotators: [
                HighlightAnnotator.elements(discoveredElements),
              ],
            ),
          );
        }
        fail(errorBuilder.toString());
      }
    }
    return this;
  }
}

/// Throws when elements are found which match less specific criteria
///
/// Uses all permutations of the criteria (props/parents/children)
void _tryMatchingLessSpecificCriteria(WidgetSnapshot snapshot) {
  final selector = snapshot.selector;
  final count = snapshot.discovered.length;
  final errorBuilder = StringBuffer();
  final unconstrainedSelector = selector.removeQuantityConstraints();
  for (final lessSpecificSelector
      in unconstrainedSelector.lessSpecificSelectors()) {
    late final WidgetSnapshot lessSpecificSnapshot;
    try {
      lessSpecificSnapshot = lessSpecificSelector.snapshot();
    } catch (e) {
      continue;
    }
    final lessSpecificCount = lessSpecificSnapshot.discovered.length;
    final minimumConstraint = selector.quantityConstraint.min;
    final maximumConstraint = selector.quantityConstraint.max;
    final unconstrainedSelector = selector.removeQuantityConstraints();

    // error that selector could not be found, but instead spot detected lessSpecificSnapshot, which might be useful
    if (lessSpecificCount > count) {
      if (minimumConstraint != null && maximumConstraint == null) {
        if (count == 0) {
          errorBuilder.writeln(
              'Could not find ${unconstrainedSelector.toStringBreadcrumb()} in widget tree, '
              'expected at least $minimumConstraint');
        }

        if (minimumConstraint > count) {
          errorBuilder.writeln(
              'Found $count elements matching ${unconstrainedSelector.toStringBreadcrumb()} in widget tree, '
              'expected at least $minimumConstraint');
        }
      }

      if (maximumConstraint != null && minimumConstraint == null) {
        if (maximumConstraint < count) {
          errorBuilder.writeln(
              'Found $count elements matching ${unconstrainedSelector.toStringBreadcrumb()} in widget tree, '
              'expected at most $maximumConstraint');
        }
      }

      if (minimumConstraint != null && maximumConstraint != null) {
        if (minimumConstraint == maximumConstraint) {
          final exactCount = minimumConstraint;
          if (count == 0) {
            errorBuilder.writeln(
                'Could not find ${unconstrainedSelector.toStringBreadcrumb()} in widget tree, '
                'expected exactly $exactCount');
          } else {
            errorBuilder.writeln(
                'Found $count elements matching ${unconstrainedSelector.toStringBreadcrumb()} in widget tree, '
                'expected exactly $exactCount');
          }
        } else {
          // out of range
          errorBuilder.writeln(
              'Found $count elements matching ${unconstrainedSelector.toStringBreadcrumb()} in widget tree, '
              'expected between $minimumConstraint and $maximumConstraint');
        }
      }

      errorBuilder.writeln(
        "A less specific search ($lessSpecificSelector) discovered $lessSpecificCount matches!",
      );
      errorBuilder.writeln(
        'Maybe you have to adjust your WidgetSelector ($unconstrainedSelector) to cover those missing elements.\n',
      );
      int index = 0;
      for (final Element match in lessSpecificSnapshot.discoveredElements) {
        index++;
        errorBuilder.writeln(
          'Possible match #$index:\n${match.toStringDeep(minLevel: DiagnosticLevel.info)}',
        );
      }
      final significantTree =
          findCommonAncestor(lessSpecificSnapshot.discoveredElements.toSet())
              .toStringDeep();

      if (timeline.mode != TimelineMode.off) {
        final screenshot = timeline.takeScreenshotSync(
          annotators: [
            HighlightAnnotator.elements(
              lessSpecificSnapshot.discoveredElements,
              color: Colors.cyan,
            ),
          ],
        );
        timeline.addEvent(
          eventType: 'Assertion Failed',
          color: Colors.red,
          screenshot: screenshot,
          details: '$errorBuilder\nFound in widget Tree:\n$significantTree',
        );
      }
      fail(errorBuilder.toString());
    }
  }
}

void _dumpWidgetTree(StringBuffer buffer) {
  // ignore: deprecated_member_use
  final rootElement = WidgetsBinding.instance.renderViewElement;
  if (rootElement != null) {
    buffer.writeln(rootElement.toStringDeep());
  } else {
    buffer.writeln('<no tree currently mounted>');
  }
}

/// Extension on [WidgetSelector] providing methods to generate less specific selectors.
@visibleForTesting
extension LessSpecificSelectors<W extends Widget> on WidgetSelector<W> {
  /// Returns all less specific selectors, removing one criteria at a time until
  /// the selector is empty.
  ///
  /// The selectors are sorted by specificity, so the first selector filters the most
  ///
  /// For example, if the selector matches for type Center and parent SizedBox it will return
  /// - selector which only matches for type Center
  /// - selector which only matches for parent SizedBox
  @visibleForTesting
  Iterable<WidgetSelector<W>> lessSpecificSelectors() sync* {
    final List<WidgetSelector<W> Function(WidgetSelector<W>)> criteria = [
      for (final stage in stages)
        (s) => s.copyWith(stages: [...s.stages, stage]),
    ];
    if (criteria.length <= 1) {
      return;
    }

    for (final subset in getAllSubsets(criteria)) {
      if (subset.isEmpty) {
        // no criteria would return all widgets, which is not useful
        continue;
      }
      yield _buildSelector(subset);
    }
  }

  WidgetSelector<W> _buildSelector(
    List<WidgetSelector<W> Function(WidgetSelector<W>)> criteria,
  ) {
    WidgetSelector<W> s = copyWith(
      // stages will be added partially with each criteria
      stages: [],
      // No constraints needed
      // In this scenario no widget was found previously, and would be happy to find any
      quantityConstraint: QuantityConstraint.unconstrained,
    );
    for (final criteria in criteria) {
      s = criteria(s);
    }
    if (!s.stages.any((stage) => stage is WidgetTypeFilter)) {
      return s.copyWith(stages: [WidgetSelector.all.stages[0], ...s.stages]);
    }
    return s;
  }
}

/// Generates all subsets of a given list.
@visibleForTesting
List<List<T>> getAllSubsets<T>(List<T> list) {
  final List<List<T>> result = [[]];
  for (final element in list) {
    final List<List<T>> newSubsets = [];
    for (final subset in result) {
      newSubsets.add([...subset, element]);
    }
    result.addAll(newSubsets);
  }
  result.remove(result.firstWhere((it) => it.length == list.length));
  return result.sortedByDescending((element) => element.length).toList();
}

/// Finds the common ancestor of a set of elements.
Element findCommonAncestor(Iterable<Element> elements) {
  // ignore: deprecated_member_use
  final rootElement = WidgetsBinding.instance.renderViewElement!;
  if (elements.isEmpty) {
    return rootElement;
  } else if (elements.length == 1) {
    return elements.first.parent ?? rootElement;
  }

  // get element with smallest depth to reach common ancestor faster
  final highestElement =
      IterableSortedBy(elements).sortedBy((element) => element.depth).first;
  // save all other parents
  final allOtherParents =
      elements.exceptElement(highestElement).map((e) => e.parents);

  final commonAncestor = highestElement.parents.firstOrNullWhere(
    (parent) => allOtherParents.every((parents) => parents.contains(parent)),
  );

  return commonAncestor ?? rootElement;
}<|MERGE_RESOLUTION|>--- conflicted
+++ resolved
@@ -129,10 +129,7 @@
 
   /// Shorthand to get the [RenderObject] of the first discovered widget.
   RenderObject get discoveredRenderObject {
-<<<<<<< HEAD
-=======
     _exists(min: 1, max: 1);
->>>>>>> a3942b71
     final renderObject = discoveredElement!.renderObject;
     if (renderObject == null) {
       // There is not a single Element in the Flutter SDK that returns null for `renderObject`.
@@ -151,10 +148,7 @@
 
   /// Shorthand to get the [RenderBox] of the first discovered widget.
   RenderBox get discoveredRenderBox {
-<<<<<<< HEAD
-=======
     _exists(min: 1, max: 1);
->>>>>>> a3942b71
     final renderObject = discoveredRenderObject;
     if (renderObject is! RenderBox) {
       throw TestFailure(
