--- conflicted
+++ resolved
@@ -86,20 +86,12 @@
         // Before tapping the widget, we need to make sure that the widget is
         // not outside the viewport or covered by another widget.
         _validateViewBounds(renderBox, selector: selector);
-<<<<<<< HEAD
-        final positionToTap = _findPokablePosition(
-=======
         final pokablePositions = _findPokablePositions(
->>>>>>> 52caec23
           widgetSelector: selector,
           snapshot: snapshot,
         );
 
-<<<<<<< HEAD
-        if (positionToTap == null) {
-=======
         if (pokablePositions.hits.isEmpty) {
->>>>>>> 52caec23
           final centerPosition =
               renderBox.localToGlobal(renderBox.size.center(Offset.zero));
           _throwHitTestFailureReport(
@@ -110,8 +102,6 @@
           return;
         }
 
-<<<<<<< HEAD
-=======
         final positionToTap = pokablePositions.mostCenterHittablePosition!;
         if (pokablePositions.percent < 100) {
           final roundUp = pokablePositions.percent.ceil();
@@ -124,7 +114,6 @@
           );
         }
 
->>>>>>> 52caec23
         final binding = TestWidgetsFlutterBinding.instance;
 
         // Finally, tap the widget by sending a down and up event.
@@ -177,20 +166,12 @@
         // Before dragging, we need to make sure that `dragStart` is
         // not outside the viewport or covered by another widget.
         _validateViewBounds(renderBox, selector: dragStart);
-<<<<<<< HEAD
-        final dragPosition = _findPokablePosition(
-=======
         final pokablePositions = _findPokablePositions(
->>>>>>> 52caec23
           widgetSelector: dragStart,
           snapshot: snapshot,
         );
 
-<<<<<<< HEAD
-        if (dragPosition == null) {
-=======
         if (pokablePositions.hits.isEmpty) {
->>>>>>> 52caec23
           final centerPosition =
               renderBox.localToGlobal(renderBox.size.center(Offset.zero));
           _throwHitTestFailureReport(
@@ -343,160 +324,6 @@
       "Sorry, that we can't tell you more.\n"
       "Please create an issue at https://github.com/passsy/spot with an example so that we can provide a useful error message for anyone else running in a similar issue.",
     );
-  }
-
-  // TODO replace prints with events once timeline is incorporated
-  /// Finds a pokable position on a specified widget by first checking
-  /// high-probability interaction points followed by a detailed zigzag grid
-  /// search if necessary.
-  ///
-  /// Initially, this function checks a set of predefined likely interaction
-  /// points such as the widget's center, corners, and midpoints of each edge.
-  /// If none of these points are interactable, it proceeds to perform a more
-  /// exhaustive search using a zigzag pattern across the widget's area. This
-  /// dual-phase approach optimizes for speed in typical cases while ensuring
-  /// thoroughness when required.
-  ///
-  /// Returns an Offset representing a global position on the screen that can be
-  /// interacted with, or null if no such position exists within the widget's
-  /// bounds.
-  Offset? _findPokablePosition({
-    required WidgetSelector<Widget> widgetSelector,
-    required WidgetSnapshot snapshot,
-  }) {
-    final RenderBox renderBox = _getRenderBoxOrThrow(widgetSelector);
-
-    final initialPosition = renderBox.size.center(Offset.zero);
-
-    final List<Offset> mostLikelyHitRegions = [
-      initialPosition,
-      renderBox.size.topCenter(Offset.zero),
-      renderBox.size.bottomCenter(Offset.zero),
-      renderBox.size.centerLeft(Offset.zero),
-      renderBox.size.topLeft(Offset.zero),
-      renderBox.size.bottomLeft(Offset.zero),
-      renderBox.size.centerRight(Offset.zero),
-      renderBox.size.topRight(Offset.zero),
-      renderBox.size.bottomRight(Offset.zero),
-    ];
-    int iterations = 0;
-    final firstPosition = renderBox.localToGlobal(initialPosition);
-    final name = widgetSelector.toStringBreadcrumb();
-    String successMessage(Offset location) {
-      return 'Found interactable area of $name at $location.';
-    }
-
-    for (final localPosition in mostLikelyHitRegions) {
-      if (iterations == 1) {
-        // ignore: avoid_print
-        print(
-          "WARNING: Hit test at the center of $name, located at $firstPosition, failed. Attempting to identify and use an interactable area within the boundaries of $name.",
-        );
-      }
-      final Offset globalPosition = renderBox.localToGlobal(localPosition);
-      if (_canBePoked(
-        position: globalPosition,
-        target: renderBox,
-        snapshot: snapshot,
-      )) {
-        if (globalPosition != firstPosition) {
-          // ignore: avoid_print
-          print(successMessage(globalPosition));
-        }
-        return globalPosition;
-      }
-      iterations++;
-    }
-
-    // No luck with the most likely hit regions, let's try a grid pattern
-    final int horizontalSteps = (renderBox.size.width / 8).ceil();
-    final int verticalSteps = (renderBox.size.height / 8).ceil();
-
-    final List<Offset> checkOrder =
-        _generateCheckOrder(horizontalSteps, verticalSteps);
-
-    for (final gridPosition in checkOrder) {
-      final Offset localPosition =
-          Offset(gridPosition.dx * 8, gridPosition.dy * 8);
-      if (localPosition.dx < renderBox.size.width &&
-          localPosition.dy < renderBox.size.height) {
-        final Offset globalPosition = renderBox.localToGlobal(localPosition);
-        if (_canBePoked(
-          position: globalPosition,
-          target: renderBox,
-          snapshot: snapshot,
-        )) {
-          if (globalPosition != firstPosition) {
-            // ignore: avoid_print
-            print(successMessage(globalPosition));
-          }
-          return globalPosition;
-        }
-      }
-    }
-    // ignore: avoid_print
-    print(
-      "WARNING: Failed to identify an interactable area within the boundaries of $name.",
-    );
-
-    return null;
-  }
-
-  List<Offset> _generateCheckOrder(int horizontalSteps, int verticalSteps) {
-    final List<Offset> order = [];
-    // Start with the center if it's an odd number of steps, add edge centers
-    if (horizontalSteps % 2 != 0 && verticalSteps % 2 != 0) {
-      order.add(
-        Offset(
-          (horizontalSteps ~/ 2).toDouble(),
-          (verticalSteps ~/ 2).toDouble(),
-        ),
-      );
-    }
-    order.addAll([
-      Offset.zero, // Top-left
-      Offset(horizontalSteps - 1, 0), // Top-right
-      Offset(0, verticalSteps - 1), // Bottom-left
-      Offset(horizontalSteps - 1, verticalSteps - 1), // Bottom-right
-    ]);
-    // Zigzag through the grid to cover all positions in a skipping pattern
-    for (int y = 0; y < verticalSteps; y++) {
-      if (y.isEven) {
-        for (int x = 0; x < horizontalSteps; x++) {
-          order.add(Offset(x.toDouble(), y.toDouble()));
-        }
-      } else {
-        for (int x = horizontalSteps - 1; x >= 0; x--) {
-          order.add(Offset(x.toDouble(), y.toDouble()));
-        }
-      }
-    }
-
-    return order;
-  }
-
-  /// Checks if the widget is visible and not covered by another widget
-  bool _canBePoked({
-    required Offset position,
-    required RenderObject target,
-    required WidgetSnapshot snapshot,
-  }) {
-    final binding = WidgetsBinding.instance;
-
-    // do the tap, hit test the position of [target]
-    final HitTestResult result = HitTestResult();
-    // ignore: deprecated_member_use
-    binding.hitTest(result, position);
-    final hitTestEntries = result.path.toList();
-
-    // Check if [target] received the tap event
-    for (final HitTestEntry entry in hitTestEntries) {
-      if (entry.target == target) {
-        // Success, target was hit by hitTest
-        return true;
-      }
-    }
-    return false;
   }
 
   /// Attempts to find hittable position on the [snapshot] [RenderObject] using
