import 'dart:io';

import 'package:dartx/dartx_io.dart';
import 'package:flutter/foundation.dart';
import 'package:flutter/material.dart';
import 'package:flutter/rendering.dart';
import 'package:flutter/widgets.dart';
import 'package:flutter_test/flutter_test.dart';
import 'package:spot/spot.dart';
import 'package:spot/src/act/gestures.dart';
import 'package:spot/src/screenshot/screenshot.dart';
import 'package:spot/src/spot/snapshot.dart';

/// Top level entry point to interact with widgets on the screen.
///
/// ```dart
/// final button = spotSingle<FloatingActionButton>();
/// act.tap(button);
/// ```
const act = Act._();

/// Entrypoint to interact with widgets found via [spot].
class Act {
  const Act._();

  /// Enters a text into the first [EditableText] child of [selector].
  ///
  /// ```dart
  /// final emailTextField = spot<Form>()
  ///     .spot<TextField>()
  ///     .whereWidgetProp(
  ///       widgetProp('labelText', (textField) => textField.decoration?.labelText),
  ///       (label) => label == 'Email',
  ///     )..existsOnce();
  /// await act.enterText(emailTextField, 'alfred@phntm.xyz');
  /// ```
  Future<void> enterText(WidgetSelector selector, String text) async {
    // Check if widget is in the widget tree. Throws if not.
    selector.snapshot().existsOnce();

    return TestAsyncUtils.guard<void>(() async {
      final binding = TestWidgetsFlutterBinding.instance;

      final editableText = spot<EditableText>().withParent(selector);
      final element = editableText.snapshot().discoveredElement;
      final EditableTextState editableTextState;

      if (element is! StatefulElement || element.state is! EditableTextState) {
        throw TestFailure(
          "Widget '${selector.toStringBreadcrumb()}' is not a descendant of EditableText.",
        );
      } else {
        editableTextState = element.state as EditableTextState;
      }

      // Setting focusedEditable causes the binding to call requestKeyboard()
      // on the EditableTextState, which itself eventually calls TextInput.attach
      // to establish the connection.
      binding.focusedEditable = editableTextState;
      await binding.pump();

      if (!kIsWeb) {
        // Fix for enterText() not working in release mode on real iOS devices.
        // See https://github.com/flutter/flutter/pull/89703
        // Also a fix for enterText() not being able to interact with the same
        // textfield 2 times in the same test.
        // See https://github.com/flutter/flutter/issues/134604
        binding.testTextInput.register();
      }

      final testTextInput = binding.testTextInput;
      testTextInput.enterText(text);
      await binding.pump();
    });
  }

  /// Triggers a tap event on a given widget.
  /// If a [Timeline] is running, an annotated screenshot, indicating the tap
  /// position, is added to the timeline.
  ///
  /// See also:
  /// - [Timeline]
  Future<void> tap(WidgetSelector selector) async {
    // Check if widget is in the widget tree. Throws if not.
    final snapshot = selector.snapshot()..existsOnce();

    return TestAsyncUtils.guard<void>(() async {
      return _alwaysPropagateDevicePointerEvents(() async {
        final renderBox = _getRenderBoxOrThrow(selector);

<<<<<<< HEAD
        final centerPosition =
            renderBox.localToGlobal(renderBox.size.center(Offset.zero));
        if (timeline.mode != TimelineMode.off) {
          final screenshot = await takeScreenshotWithCrosshair(
            centerPosition: centerPosition,
          );
          timeline.addScreenshot(
            screenshot,
            name: 'Tap ${selector.toStringBreadcrumb()}',
            eventType: const TimelineEventType(label: 'tap'),
          );
        }

        // Before tapping the widget, we need to make sure that the widget is not
        // covered by another widget, or outside the viewport.
        _pokeRenderObject(
          position: centerPosition,
          target: renderBox,
=======
        // Before tapping the widget, we need to make sure that the widget is
        // not outside the viewport or covered by another widget.
        _validateViewBounds(renderBox, selector: selector);
        final pokablePositions = _findPokablePositions(
          widgetSelector: selector,
>>>>>>> 803f39d1
          snapshot: snapshot,
        );

        if (pokablePositions.hits.isEmpty) {
          final centerPosition =
              renderBox.localToGlobal(renderBox.size.center(Offset.zero));
          _throwHitTestFailureReport(
            position: centerPosition,
            target: renderBox,
            snapshot: snapshot,
          );
          return;
        }
        _reportPartialCoverage(pokablePositions, snapshot);

        final positionToTap = pokablePositions.mostCenterHittablePosition!;

        final binding = TestWidgetsFlutterBinding.instance;

        // Finally, tap the widget by sending a down and up event.
        final downEvent = PointerDownEvent(position: positionToTap);
        binding.handlePointerEvent(downEvent);

        final upEvent = PointerUpEvent(position: positionToTap);
        binding.handlePointerEvent(upEvent);

        await binding.pump();
      });
    });
  }

  /// Repeatedly drags at the position of `dragStart` by `moveStep` until `dragTarget` is visible.
  ///
  /// Between each drag, advances the clock by `duration`.
  ///
  /// Throws a [TestFailure] if `dragTarget` is not found after `maxIteration`
  /// drags.
  ///
  /// usage:
  /// ```dart
  /// final firstItem = spotText('Item at index: 3', exact: true)..existsOnce();
  /// final secondItem = spotText('Item at index: 27', exact: true)..doesNotExist();
  /// await act.dragUntilVisible(
  ///   dragStart: firstItem,
  ///   dragTarget: secondItem,
  ///   maxIteration: 30,
  ///   moveStep: const Offset(0, -100),
  /// );
  /// secondItem.existsOnce();
  /// ```
  Future<void> dragUntilVisible({
    required WidgetSelector<Widget> dragStart,
    required WidgetSelector<Widget> dragTarget,
    required Offset moveStep,
    int maxIteration = 50,
    Duration duration = const Duration(milliseconds: 50),
  }) {
    // Check if widget is in the widget tree. Throws if not.
    final snapshot = dragStart.snapshot()..existsOnce();

    return TestAsyncUtils.guard<void>(() async {
      return _alwaysPropagateDevicePointerEvents(() async {
        final renderBox = _getRenderBoxOrThrow(dragStart);

        final binding = TestWidgetsFlutterBinding.instance;

        // Before dragging, we need to make sure that `dragStart` is
        // not outside the viewport or covered by another widget.
        _validateViewBounds(renderBox, selector: dragStart);
        final pokablePositions = _findPokablePositions(
          widgetSelector: dragStart,
          snapshot: snapshot,
        );

        if (pokablePositions.hits.isEmpty) {
          final centerPosition =
              renderBox.localToGlobal(renderBox.size.center(Offset.zero));
          _throwHitTestFailureReport(
            position: centerPosition,
            target: renderBox,
            snapshot: snapshot,
          );
          return;
        }
        _reportPartialCoverage(pokablePositions, snapshot);
        final targetName = dragTarget.toStringBreadcrumb();

        bool isTargetVisible() {
          final renderObject = _renderObjectFromSelector(dragTarget);
          if (renderObject is RenderBox) {
            return _validateViewBounds(
              renderObject,
              selector: dragTarget,
              throwIfInvisible: false,
            );
          } else {
            return false;
          }
        }

<<<<<<< HEAD
        final dragPosition =
            renderBox.localToGlobal(renderBox.size.center(Offset.zero));

        Future<void> addDragEvent({
          required String name,
        }) async {
          if (timeline.mode != TimelineMode.off) {
            final screenshot = await takeScreenshotWithCrosshair(
              centerPosition: dragPosition,
            );
            timeline.addScreenshot(
              screenshot,
              name: name,
              eventType: const TimelineEventType(label: 'drag'),
            );
          }
        }

        final targetName = dragTarget.toStringBreadcrumb();

=======
>>>>>>> 803f39d1
        bool isVisible = isTargetVisible();

        if (isVisible) {
          await addDragEvent(
            name: 'Widget $targetName found without dragging.',
          );
          return;
        }
        final dragPosition = pokablePositions.mostCenterHittablePosition!;

        final direction = moveStep.dy < 0 ? 'downwards' : 'upwards';

        await addDragEvent(
          name:
              'Scrolling $direction from $dragPosition in order to find $targetName.',
        );

        int dragCount = 0;
        while (dragCount < maxIteration && !isVisible) {
          await gestures.drag(dragPosition, moveStep);
          await binding.pump(duration);
          dragCount++;
          isVisible = isTargetVisible();
        }

        final totalDragged = moveStep * dragCount.toDouble();
        final resultString = isVisible ? 'found' : 'not found';
        final message =
            "Target $targetName $resultString after $dragCount drags. "
            "Total dragged offset: $totalDragged";

        await addDragEvent(name: message);

        if (!isVisible) {
          throw TestFailure(
            "$targetName is not visible after dragging $dragCount times and a total dragged offset of $totalDragged.",
          );
        }
      });
    });
  }

  /// Returns the `RenderBox` of a widget based on the given selector.
  /// Throws `TestFailure` if the widget's render object is null or not a `RenderBox`.
  RenderBox _getRenderBoxOrThrow(WidgetSelector<Widget> selector) {
    final renderObject = _renderObjectFromSelector(selector);
    if (renderObject == null) {
      throw TestFailure(
        "Widget '${selector.toStringBreadcrumb()}' has no associated RenderObject.\n"
        "Spot does not know where the widget is located on the screen.",
      );
    }
    if (renderObject is! RenderBox) {
      throw TestFailure(
        "Widget '${selector.toStringBreadcrumb()}' is associated to $renderObject which "
        "is not a RenderObject in the 2D Cartesian coordinate system "
        "(implements RenderBox).\n"
        "Spot does not know how to hit test such a widget.",
      );
    }
    return renderObject;
  }

  /// Returns the `RenderObject` of a widget based on the given selector.
  /// Returns `null` if the widget's render object is null.
  RenderObject? _renderObjectFromSelector(WidgetSelector<Widget> selector) {
    final snapshot = selector.snapshot();
    final element = snapshot.discoveredElement;
    return element?.renderObject;
  }

  // Validates that the widget is at least partially visible in the viewport.
  bool _validateViewBounds(
    RenderBox renderBox, {
    required WidgetSelector selector,
    bool throwIfInvisible = true,
  }) {
    // ignore: deprecated_member_use
    final view = WidgetsBinding.instance.renderView;
    final Rect viewport = Offset.zero & view.size;
    final Rect location =
        renderBox.localToGlobal(Offset.zero) & renderBox.paintBounds.size;

    final intersection = viewport.intersect(location);
    final isNotVisible = intersection.width < 0 || intersection.height < 0;
    if (isNotVisible && throwIfInvisible) {
      throw TestFailure(
        "Widget '${selector.toStringBreadcrumb()}' is located outside the viewport ($location).",
      );
    }
    return !isNotVisible;
    // TODO handle case when location is partially outside viewport
  }

  /// Throws a warning when the widget is only partially reacting to tap events
  void _reportPartialCoverage(
    _PokablePositions pokablePositions,
    WidgetSnapshot snapshot,
  ) {
    final roundUp = pokablePositions.percent.ceil();
    if (roundUp > 80) {
      // Don't be pedantic when the widget is almost fully tappable
      return;
    }
    // ignore: avoid_print
    print(
      "Warning: The '${snapshot.discoveredWidget!.toStringShort()}' is only partially reacting to tap events. "
      "Only ~$roundUp% of the widget reacts to hitTest events.\n"
      "\n"
      "Possible causes:"
      " - The widget is partially positioned out of view\n"
      " - It is covered by another widget.\n"
      " - It is too small (<8x8)\n"
      "\n"
      "Possible solutions:\n"
      " - Scroll the widget into view using act.dragUntilVisible()\n"
      " - Make sure no other Widget is overlapping on small screens\n"
      " - Increase the Widget size\n",
    );
  }

  /// Checks if the widget is visible and not covered by another widget
  ///
  /// This test fails when the widget does not react to hit tests
  void _throwHitTestFailureReport({
    required Offset position,
    required RenderObject target,
    required WidgetSnapshot snapshot,
  }) {
    final binding = WidgetsBinding.instance;

    // do the tap, hit test the position of [target]
    final HitTestResult result = HitTestResult();
    // ignore: deprecated_member_use
    binding.hitTest(result, position);
    final hitTestEntries = result.path.toList();

    final List<Element> hitTargetElements =
        hitTestEntries.mapNotNull((e) => e.element).toList();

    _detectAbsorbPointer(hitTargetElements.first, snapshot);
    _detectIgnorePointer(target, snapshot);
    _detectSizeZero(target, snapshot);
    _detectCoverWidget(target, snapshot, hitTargetElements);

    throw TestFailure(
      "Widget '${snapshot.discoveredWidget!.toStringShort()}' can not be tapped at position $position where its RenderObject $target was found.\n"
      "The exact reason, why it doesn't receive hitTest events is unknown.\n"
      "If you think this case needs a a better error message, create an issue https://github.com/passsy/spot for anyone else running in a similar issue.\n"
      "A small example would be highly appreciated.",
    );
  }

  /// Attempts to find hittable position on the [snapshot] [RenderObject] using
  /// an 8px grid.
  ///
  /// It returns the results of the search as [_PokablePositions], including all
  /// failed hit tests and a good estimate of a center point which is tappable
  /// ([_PokablePositions.mostCenterHittablePosition]).
  _PokablePositions _findPokablePositions({
    required WidgetSelector<Widget> widgetSelector,
    required WidgetSnapshot snapshot,
  }) {
    final RenderBox renderBox = _getRenderBoxOrThrow(widgetSelector);

    final List<Offset> hits = [];
    final List<Offset> flops = [];
    const gridSize = 8;
    for (int x = 0; x < renderBox.size.width; x += gridSize) {
      for (int y = 0; y < renderBox.size.height; y += gridSize) {
        final Offset localPosition = Offset(x.toDouble(), y.toDouble());
        final Offset globalPosition = renderBox.localToGlobal(localPosition);
        final canBePoked =
            _canBePoked(position: globalPosition, target: renderBox);
        if (canBePoked) {
          hits.add(globalPosition);
        } else {
          flops.add(globalPosition);
        }
      }
    }

    final pos = renderBox.localToGlobal(Offset.zero);
    final searchArea = Rect.fromLTWH(
      pos.dx,
      pos.dy,
      renderBox.size.width,
      renderBox.size.height,
    );

    if (hits.isEmpty) {
      return _PokablePositions(
        searchArea: searchArea,
        hits: hits,
        flops: flops,
        target: renderBox,
      );
    }

    // Find a good point to actually tap the widget
    // When parts of the widget are covered (like the right side) the center is
    // the middle of the right side.
    // This only fails when there is a hole of tappable points in the middle (which rarely happens)
    final Offset centerOfPokablePoints = () {
      final maxX = hits.maxBy((e) => e.dx)!.dx;
      final minX = hits.minBy((e) => e.dx)!.dx;
      final maxY = hits.maxBy((e) => e.dy)!.dy;
      final minY = hits.minBy((e) => e.dy)!.dy;
      return Offset(
        ((maxX + minX) ~/ 2).toDouble(),
        ((maxY + minY) ~/ 2).toDouble(),
      );
    }();
    final centerCanBePoked =
        _canBePoked(position: centerOfPokablePoints, target: renderBox);
    final Offset? mostCenterPoint;
    if (centerCanBePoked) {
      mostCenterPoint = centerOfPokablePoints;
    } else {
      // this is point is already working, use it as fallback when the center
      // is not tappable
      mostCenterPoint =
          hits.minBy((e) => (e - centerOfPokablePoints).distanceSquared);
    }

    return _PokablePositions(
      searchArea: searchArea,
      hits: hits,
      flops: flops,
      target: renderBox,
      mostCenterHittablePosition: mostCenterPoint,
    );
  }

  /// Checks if the widget is visible and not covered by another widget
  bool _canBePoked({
    required Offset position,
    required RenderObject target,
  }) {
    final binding = WidgetsBinding.instance;

    // do the tap, hit test the position of [target]
    final HitTestResult result = HitTestResult();
    // ignore: deprecated_member_use
    binding.hitTest(result, position);
    final hitTestEntries = result.path.toList();

    // Check if [target] received the tap event
    for (final HitTestEntry entry in hitTestEntries) {
      if (entry.target == target) {
        // Success, target was hit by hitTest
        return true;
      }
    }
    return false;
  }

  /// Throws when the widget is wrapped in an AbsorbPointer that is absorbing
  /// the taps and doesn't forward them to the child
  void _detectAbsorbPointer(
    Element hitTarget,
    WidgetSnapshot<Widget> snapshot,
  ) {
    final childElement = hitTarget.children.firstOrNull;
    if (childElement?.widget is AbsorbPointer) {
      final absorbPointer = childElement!.widget as AbsorbPointer;
      if (absorbPointer.absorbing) {
        final location = childElement.debugWidgetLocation?.file.path ??
            childElement.debugGetCreatorChain(100);
        throw TestFailure(
            "Widget '${snapshot.discoveredWidget!.toStringShort()}' is wrapped in AbsorbPointer and doesn't receive taps.\n"
            "AbsorbPointer is created at $location\n"
            "The closest widget reacting to the touch event is:\n"
            "${hitTarget.toStringDeep()}");
      }
    }
  }

  /// Throws if the widget is wrapped in an IgnorePointer that is not forwarding events
  void _detectIgnorePointer(
    RenderObject target,
    WidgetSnapshot<Widget> snapshot,
  ) {
    final targetElement = (target.debugCreator as DebugCreator?)!.element;
    // sorted from root to target
    final parents = targetElement.parents.reversed.toList();
    // the first IgnorePointer that is not forwarding events
    final ignorePointer = parents.firstOrNullWhere(
      (element) {
        if (element.widget is! IgnorePointer) return false;
        final ignorePointer = element.widget as IgnorePointer;
        return ignorePointer.ignoring;
      },
    );
    if (ignorePointer != null) {
      final location = ignorePointer.debugWidgetLocation?.file.path ??
          targetElement.debugGetCreatorChain(100);
      throw TestFailure(
        "Widget '${snapshot.discoveredWidget!.toStringShort()}' is wrapped in IgnorePointer and doesn't receive taps.\n"
        "The IgnorePointer is located at $location",
      );
    }
  }

  /// Detects when the widget is 0x0 pixels in size and throws a `TestFailure`
  /// containing the widget that forces it to be 0x0 pixels.
  void _detectSizeZero(RenderObject target, WidgetSnapshot<Widget> snapshot) {
    final renderObject = snapshot.discoveredElement?.renderObject;
    if (renderObject == null) {
      return;
    }
    final renderBox = renderObject as RenderBox;
    final size = renderBox.size;
    if (size == Size.zero) {
      final parents = snapshot.discoveredElement?.parents.toList() ?? [];
      final parentsWithSizes = parents.map(
        (element) {
          final renderObject = element.renderObject;
          if (renderObject is RenderBox?) {
            return (renderObject?.size, element);
          }
          return (null, element);
        },
      ).toList();
      final Element shrinker =
          parentsWithSizes.reversed.firstWhere((it) => it.$1 == Size.zero).$2;

      throw TestFailure(
        "${snapshot.discoveredElement!.toStringShort()} can't be tapped because it has size ${Size.zero}.\n"
        "${shrinker.toStringShort()} forces ${snapshot.discoveredElement!.toStringShort()} to have the size ${Size.zero}.\n"
        "${shrinker.toStringShort()} ${shrinker.debugWidgetLocation?.file.path}",
      );
    }
  }

  void _detectCoverWidget(
    RenderObject target,
    WidgetSnapshot<Widget> snapshot,
    List<Element> hitTargetElements,
  ) {
    final cover = hitTargetElements.first;
    final Element commonAncestor = findCommonAncestor(
      [hitTargetElements.first, snapshot.discoveredElement!],
    );
    final coverChain = cover
        .debugGetDiagnosticChain()
        .takeWhile((e) => e != commonAncestor)
        .toList();
    if (coverChain.isEmpty) {
      // no widget is covering the target,
      // target is child of the cover
      return;
    }

    final targetChain = snapshot.discoveredElement!
        .debugGetDiagnosticChain()
        .takeWhile((e) => e != commonAncestor)
        .toList();

    final commonAncestorChain = commonAncestor.debugGetDiagnosticChain();
    final usefulParents = commonAncestorChain.drop(1).where((e) {
      return e.debugWidgetLocation?.isUserCode ?? false;
    }).toList();

    // TODO find not only the first Widget constructor call, but actually the first widget class in the user code
    final firstUsefulParent =
        usefulParents.firstOrNull ?? commonAncestorChain.first;

    final usefulToTarget =
        targetChain.takeWhile((e) => e != firstUsefulParent).toList();

    final receiverColumn =
        "(Cover - Received tap event)\n${coverChain.joinToString(separator: '\n', transform: (it) => it.toStringShort())}";
    final targetColumn =
        "(Target for tap, below Cover)\n${usefulToTarget.joinToString(separator: '\n', transform: (it) => it.toStringShort())}";

    // create a string with two columns (max width 40), one for the receiver and one for the target
    String createColumns(String receiver, String target) {
      final receiverLines = receiver.split('\n');
      final targetLines = target.split('\n');
      final lines = receiverLines.length > targetLines.length
          ? receiverLines
          : targetLines;
      const columnWidth = 40;
      const columnSeparator = ' ';
      final buffer = StringBuffer();
      const empty = ' │';
      for (int i = 0; i < lines.length; i++) {
        final receiverLine =
            receiverLines.length > i ? receiverLines[i] : empty;
        final targetLine = targetLines.length > i ? targetLines[i] : empty;
        buffer.write(
          receiverLine.characters
              .take(columnWidth)
              .toString()
              .padRight(columnWidth),
        );
        buffer.write(columnSeparator);
        buffer.write(
          targetLine.characters
              .take(columnWidth)
              .toString()
              .padRight(columnWidth),
        );
        buffer.writeln();
      }
      return buffer.toString().trimRight();
    }

    final diagram = """
${createColumns(receiverColumn, targetColumn)}
 │ ┌──────────────────────────────────────┘
${commonAncestor.toStringShort().trimRight()} (${commonAncestor.debugWidgetLocation?.file.path})
${usefulParents.takeWhile((it) => it != firstUsefulParent).joinToString(separator: '\n', transform: (it) => it.toStringShort()).trimRight()}
${firstUsefulParent.toStringShort()} (${firstUsefulParent.debugWidgetLocation?.file.path})
""";

    throw TestFailure(
      "Widget '${snapshot.discoveredWidget!.toStringShort()}' can not be tapped directly, because another widget (${cover.toStringShort()}) inside ${firstUsefulParent.toStringShort()} is completely covering it and consumes all tap events.\n"
      "\n"
      "Try tapping the ${firstUsefulParent.toStringShort()} which contains '${snapshot.discoveredWidget!.toStringShort()}' instead.\n\n"
      "Example:\n"
      "  // BAD: Taps the Text inside ElevatedButton\n"
      "  WidgetSelector<AnyText> selector = spot<ElevatedButton>().spotText('Tap me');\n"
      "  await act.tap(selector);\n"
      "\n"
      "  // GOOD: Taps the ElevatedButton which contains text 'Tap me'\n"
      "  WidgetSelector<ElevatedButton> selector = spot<ElevatedButton>().withChild(spotText('Tap me'));\n"
      "  await act.tap(selector);\n"
      "\n"
      "${diagram.removeEmptyLines()}\n",
    );
  }
}

/// Contains the result of hit testing an entire [RenderObject] in [_findPokablePositions]
class _PokablePositions {
  /// The area that was searched via hit testing
  final Rect searchArea;

  /// All points that where able to hit the [RenderObject]
  final List<Offset> hits;

  /// Points that where not able to hit the [RenderObject], but where inside [searchArea].
  ///
  /// Those points are covered by something and the [target] did not react
  final List<Offset> flops;

  /// The target that was used for hit testing
  final RenderBox target;

  /// The most center position that is hittable
  ///
  /// Returns null when no hittable position was found ([hits] is empty)
  final Offset? mostCenterHittablePosition;

  _PokablePositions({
    required this.searchArea,
    required this.hits,
    required this.flops,
    required this.target,
    this.mostCenterHittablePosition,
  });

  /// The percentage (0-100%) of positions that were hittable
  double get percent => hits.length / (hits.length + flops.length) * 100;
}

extension on HitTestEntry {
  /// Returns the [Element] that created this [RenderObject]
  Element? get element {
    if (target is! RenderObject) return null;
    final t = target as RenderObject;
    if (t.debugCreator is! DebugCreator?) return null;
    final debugCreator = t.debugCreator as DebugCreator?;
    return debugCreator?.element;
  }
}

/// Makes sure that the device pointer events are always propagated to the
/// widgets and are not intercepted by [LiveTestWidgetsFlutterBinding].
///
/// See [LiveTestWidgetsFlutterBinding.shouldPropagateDevicePointerEvents].
T _alwaysPropagateDevicePointerEvents<T>(T Function() block) {
  final binding = WidgetsBinding.instance;
  final live = binding is LiveTestWidgetsFlutterBinding;

  late final bool previousPropagateValue;
  if (live) {
    previousPropagateValue = binding.shouldPropagateDevicePointerEvents;

    // Actually tap the widget and not show which widgets are located at
    // that position in console. This is only necessary when executing the
    // widget test on a real device or simulator.
    binding.shouldPropagateDevicePointerEvents = true;
  }
  try {
    return block();
  } finally {
    if (live) {
      binding.shouldPropagateDevicePointerEvents = previousPropagateValue;
    }
  }
}

/// Grants access to the location of a Widget via [WidgetInspectorService]
extension WidgetLocationExt on Element {
  /// Returns where the widget was created in code
  WidgetLocation? get debugWidgetLocation {
    try {
      final delegate = InspectorSerializationDelegate(
        service: WidgetInspectorService.instance,
      );
      final json = toDiagnosticsNode().toJsonMap(delegate);
      final creationLocation =
          json['creationLocation'] as Map<String, Object?>?;
      final file = creationLocation!['file'] as String?;
      final line = creationLocation['line'] as int?;
      final column = creationLocation['column'] as int?;
      final String location1 = '$file:$line:$column';
      final createdByLocalProject = json['createdByLocalProject'] as bool?;

      return WidgetLocation(
        file: File(location1),
        createdByLocalProject: createdByLocalProject,
      );
    } catch (e) {
      return null;
    }
  }
}

/// The location on the users filesystem where a Widget constructor was called
class WidgetLocation {
  /// The pointer to the file
  final File file;

  /// True when the [WidgetInspectorService] reports that the location is
  /// - not within an external package
  /// - not within the dart or flutter sdk
  final bool? createdByLocalProject;

  /// Creates a new [WidgetLocation]
  WidgetLocation({
    required this.file,
    required this.createdByLocalProject,
  });

  /// Returns true, when the location is relevant for error messages, because
  /// it is within the users project
  bool get isUserCode {
    if (file.path.contains('packages/flutter/')) {
      return false;
    }
    if (createdByLocalProject != null) {
      return createdByLocalProject!;
    }
    return true;
  }

  @override
  String toString() {
    return 'WidgetLocation{userCode: $isUserCode, ${file.name}';
  }
}

extension on String {
  String removeEmptyLines() {
    return split('\n').where((line) => line.trim().isNotEmpty).join('\n');
  }
}<|MERGE_RESOLUTION|>--- conflicted
+++ resolved
@@ -88,32 +88,11 @@
       return _alwaysPropagateDevicePointerEvents(() async {
         final renderBox = _getRenderBoxOrThrow(selector);
 
-<<<<<<< HEAD
-        final centerPosition =
-            renderBox.localToGlobal(renderBox.size.center(Offset.zero));
-        if (timeline.mode != TimelineMode.off) {
-          final screenshot = await takeScreenshotWithCrosshair(
-            centerPosition: centerPosition,
-          );
-          timeline.addScreenshot(
-            screenshot,
-            name: 'Tap ${selector.toStringBreadcrumb()}',
-            eventType: const TimelineEventType(label: 'tap'),
-          );
-        }
-
-        // Before tapping the widget, we need to make sure that the widget is not
-        // covered by another widget, or outside the viewport.
-        _pokeRenderObject(
-          position: centerPosition,
-          target: renderBox,
-=======
         // Before tapping the widget, we need to make sure that the widget is
         // not outside the viewport or covered by another widget.
         _validateViewBounds(renderBox, selector: selector);
         final pokablePositions = _findPokablePositions(
           widgetSelector: selector,
->>>>>>> 803f39d1
           snapshot: snapshot,
         );
 
@@ -130,6 +109,17 @@
         _reportPartialCoverage(pokablePositions, snapshot);
 
         final positionToTap = pokablePositions.mostCenterHittablePosition!;
+
+        if (timeline.mode != TimelineMode.off) {
+          final screenshot = await takeScreenshotWithCrosshair(
+            centerPosition: positionToTap,
+          );
+          timeline.addScreenshot(
+            screenshot,
+            name: 'Tap ${selector.toStringBreadcrumb()}',
+            eventType: const TimelineEventType(label: 'tap'),
+          );
+        }
 
         final binding = TestWidgetsFlutterBinding.instance;
 
@@ -214,9 +204,9 @@
           }
         }
 
-<<<<<<< HEAD
-        final dragPosition =
-            renderBox.localToGlobal(renderBox.size.center(Offset.zero));
+        bool isVisible = isTargetVisible();
+
+        final dragPosition = pokablePositions.mostCenterHittablePosition!;
 
         Future<void> addDragEvent({
           required String name,
@@ -233,19 +223,12 @@
           }
         }
 
-        final targetName = dragTarget.toStringBreadcrumb();
-
-=======
->>>>>>> 803f39d1
-        bool isVisible = isTargetVisible();
-
         if (isVisible) {
           await addDragEvent(
             name: 'Widget $targetName found without dragging.',
           );
           return;
         }
-        final dragPosition = pokablePositions.mostCenterHittablePosition!;
 
         final direction = moveStep.dy < 0 ? 'downwards' : 'upwards';
 
